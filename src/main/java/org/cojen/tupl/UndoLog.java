/*
 *  Copyright 2011-2013 Brian S O'Neill
 *
 *  Licensed under the Apache License, Version 2.0 (the "License");
 *  you may not use this file except in compliance with the License.
 *  You may obtain a copy of the License at
 *
 *      http://www.apache.org/licenses/LICENSE-2.0
 *
 *  Unless required by applicable law or agreed to in writing, software
 *  distributed under the License is distributed on an "AS IS" BASIS,
 *  WITHOUT WARRANTIES OR CONDITIONS OF ANY KIND, either express or implied.
 *  See the License for the specific language governing permissions and
 *  limitations under the License.
 */

package org.cojen.tupl;

import java.io.IOException;

import java.util.ArrayDeque;
import java.util.Deque;

import java.util.concurrent.locks.Lock;

import static java.lang.System.arraycopy;

import static org.cojen.tupl.PageOps.*;
import static org.cojen.tupl.Utils.*;

/**
 * Specialized stack used by UndoLog.
 *
 * @author Brian S O'Neill
 */
final class UndoLog implements DatabaseAccess {
    // Linked list of UndoLogs registered with Database.
    UndoLog mPrev;
    UndoLog mNext;

    /*
      UndoLog is persisted in Nodes. All multibyte types are little endian encoded.

      +----------------------------------------+
      | byte:   node type                      |  header
      | byte:   reserved (must be 0)           |
      | ushort: pointer to top entry           |
      | ulong:  lower node id                  |
      +----------------------------------------+
      | free space                             |
      -                                        -
      |                                        |
      +----------------------------------------+
      | log stack entries                      |
      -                                        -
      |                                        |
      +----------------------------------------+

      Stack entries are encoded from the tail end of the node towards the
      header. Entries without payloads are encoded with an opcode less than 16.
      All other types of entries are composed of three sections:

      +----------------------------------------+
      | byte:   opcode                         |
      | varint: payload length                 |
      | n:      payload                        |
      +----------------------------------------+

      Popping entries off the stack involves reading the opcode and moving
      forwards. Payloads which don't fit into the node spill over into the
      lower node(s).
    */

    static final int I_LOWER_NODE_ID = 4;
    private static final int HEADER_SIZE = 12;

    // Must be power of two.
    private static final int INITIAL_BUFFER_SIZE = 128;

    private static final byte OP_SCOPE_ENTER = (byte) 1;
    private static final byte OP_SCOPE_COMMIT = (byte) 2;

    // Indicates that transaction has been committed.
    static final byte OP_COMMIT = (byte) 4;

    // Indicates that transaction has been committed and log is partially truncated.
    static final byte OP_COMMIT_TRUNCATE = (byte) 5;

    // All ops less than 16 have no payload.
    private static final byte PAYLOAD_OP = (byte) 16;

    // Copy to another log from master log. Payload is transaction id, active
    // index id, buffer size (short type), and serialized buffer.
    private static final byte OP_LOG_COPY = (byte) 16;

    // Reference to another log from master log. Payload is transaction id,
    // active index id, length, node id, and top entry offset.
    private static final byte OP_LOG_REF = (byte) 17;

    // Payload is active index id.
    private static final byte OP_INDEX = (byte) 18;

    // Payload is key to delete to undo an insert.
    static final byte OP_UNINSERT = (byte) 19;

    // Payload is Node-encoded key/value entry to store, to undo an update.
    static final byte OP_UNUPDATE = (byte) 20;

    // Payload is Node-encoded key/value entry to store, to undo a delete.
    static final byte OP_UNDELETE = (byte) 21;

    // Payload is Node-encoded key and trash id, to undo a fragmented value delete.
    static final byte OP_UNDELETE_FRAGMENTED = (byte) 22;

    private final Database mDatabase;
    private final long mTxnId;

    // Number of bytes currently pushed into log.
    private long mLength;

    // Except for mLength, all field modifications during normal usage must be
    // performed while holding shared db commit lock. See writeToMaster method.

    private byte[] mBuffer;
    private int mBufferPos;

    // Top node, if required. Nodes are not used for logs which fit into local buffer.
    private Node mNode;

    private long mActiveIndexId;

    UndoLog(Database db, long txnId) {
        mDatabase = db;
        mTxnId = txnId;
    }

    @Override
    public Database getDatabase() {
        return mDatabase;
    }

    /**
     * Ensures all entries are stored in persistable nodes. Caller must hold db
     * commit lock.
     */
    private void persistReady() throws IOException {
        if (mNode != null) {
            return;
        }

        Node node;
        byte[] buffer = mBuffer;
        if (buffer == null) {
            mNode = node = allocUnevictableNode(0);
            // Set pointer to top entry (none at the moment).
            node.mGarbage = p_length(node.mPage);
            node.releaseExclusive();
        } else {
            mNode = node = allocUnevictableNode(0);
            int pos = mBufferPos;
            int size = buffer.length - pos;
            /*P*/ byte[] page = node.mPage;
            int newPos = p_length(page) - size;
            p_copyFromArray(buffer, pos, page, newPos, size);
            // Set pointer to top entry.
            node.mGarbage = newPos;
            mBuffer = null;
            mBufferPos = 0;
            node.releaseExclusive();
        }
    }

    long txnId() {
        return mTxnId;
    }

    /**
     * Caller must hold db commit lock.
     *
     * @return 0 if log is empty
     */
    long topNodeId() throws IOException {
        if (mNode == null) {
            if (mLength == 0) {
                return 0;
            }
            persistReady();
        }
        return mNode.mId;
    }

    /**
     * Caller must hold db commit lock.
     */
    final void push(long indexId, byte op, byte[] payload) throws IOException {
        push(indexId, op, payload, 0, payload.length);
    }

    /**
     * Caller must hold db commit lock.
     */
    final void push(final long indexId,
                    final byte op, final byte[] payload, final int off, final int len)
        throws IOException
    {
        long activeIndexId = mActiveIndexId;
        if (indexId != activeIndexId) {
            if (activeIndexId != 0) {
                pushIndexId(activeIndexId);
            }
            mActiveIndexId = indexId;
        }

        doPush(op, payload, off, len, calcUnsignedVarIntLength(len));
    }

    private void pushIndexId(long indexId) throws IOException {
        byte[] payload = new byte[8];
        encodeLongLE(payload, 0, indexId);
        doPush(OP_INDEX, payload, 0, 8, 1);
    }

    /**
     * Caller must hold db commit lock.
     */
    void pushCommit() throws IOException {
        doPush(OP_COMMIT);
    }

    /**
     * Caller must hold db commit lock.
     */
    private void doPush(final byte op) throws IOException {
        doPush(op, EMPTY_BYTES, 0, 0, 0);
    }

    /**
     * Caller must hold db commit lock.
     */
    private void doPush(final byte op, final byte[] payload, final int off, final int len,
                        final int varIntLen)
        throws IOException
    {
        final int encodedLen = 1 + varIntLen + len;

        Node node = mNode;
        if (node != null) {
            // Push into allocated node, which must be marked dirty.
            node.acquireExclusive();
            mDatabase.markUndoLogDirty(node);
        } else quick: {
            // Try to push into a local buffer before allocating a node.
            byte[] buffer = mBuffer;
            int pos;
            if (buffer == null) {
                int newCap = Math.max(INITIAL_BUFFER_SIZE, roundUpPower2(encodedLen));
                int pageSize = mDatabase.pageSize();
                if (newCap <= (pageSize >> 1)) {
                    mBuffer = buffer = new byte[newCap];
                    mBufferPos = pos = newCap;
                } else {
                    // Required capacity is large, so just use a node.
                    mNode = node = allocUnevictableNode(0);
                    // Set pointer to top entry (none at the moment).
                    node.mGarbage = pageSize;
                    break quick;
                }
            } else {
                pos = mBufferPos;
                if (pos < encodedLen) {
                    final int size = buffer.length - pos;
                    int newCap = Math.max(buffer.length << 1, roundUpPower2(encodedLen + size));
                    if (newCap <= (mDatabase.pageSize() >> 1)) {
                        byte[] newBuf = new byte[newCap];
                        int newPos = newCap - size;
                        arraycopy(buffer, pos, newBuf, newPos, size);
                        mBuffer = buffer = newBuf;
                        mBufferPos = pos = newPos;
                    } else {
                        // Required capacity is large, so just use a node.
                        mNode = node = allocUnevictableNode(0);
                        /*P*/ byte[] page = node.mPage;
                        int newPos = p_length(page) - size;
                        p_copyFromArray(buffer, pos, page, newPos, size);
                        // Set pointer to top entry.
                        node.mGarbage = newPos;
                        mBuffer = null;
                        mBufferPos = 0;
                        break quick;
                    }
                }
            }

            writeBufferEntry(buffer, pos -= encodedLen, op, payload, off, len);
            mBufferPos = pos;
            mLength += encodedLen;
            return;
        }

        // Re-use mGarbage as pointer to top entry.
        int pos = node.mGarbage;
        int available = pos - HEADER_SIZE;
        if (available >= encodedLen) {
            writePageEntry(node.mPage, pos -= encodedLen, op, payload, off, len);
            node.mGarbage = pos;
            node.releaseExclusive();
            mLength += encodedLen;
            return;
        }

        // Payload doesn't fit into node, so break it up.
        final int originalPos = node.mGarbage;
        int remaining = len;

        while (true) {
            int amt = Math.min(available, remaining);
            pos -= amt;
            available -= amt;
            remaining -= amt;
            /*P*/ byte[] page = node.mPage;
            p_copyFromArray(payload, off + remaining, page, pos, amt);
            node.mGarbage = pos;

            if (remaining <= 0 && available >= (1 + varIntLen)) {
                if (varIntLen > 0) {
                    p_uintPutVar(page, pos -= varIntLen, len);
                }
                p_bytePut(page, --pos, op);
                node.mGarbage = pos;
                node.releaseExclusive();
                break;
            }

            Node newNode;
            {
                try {
                    newNode = allocUnevictableNode(node.mId);
                } catch (Throwable e) {
                    // Undo the damage.
                    while (node != mNode) {
                        node = popNode(node, true);
                    }
                    node.mGarbage = originalPos;
                    node.releaseExclusive();
                    throw e;
                }

                newNode.mNodeChainNext = node;
                newNode.mGarbage = pos = p_length(page);
                available = pos - HEADER_SIZE;
            }

            node.releaseExclusive();
            node.makeEvictable();
            node = newNode;
        }

        mNode = node;
        mLength += encodedLen;
    }

    /**
     * Caller does not need to hold db commit lock.
     *
     * @return savepoint
     */
    final long scopeEnter() throws IOException {
        final Lock sharedCommitLock = mDatabase.sharedCommitLock();
        sharedCommitLock.lock();
        try {
            long savepoint = mLength;
            doPush(OP_SCOPE_ENTER);
            return savepoint;
        } finally {
            sharedCommitLock.unlock();
        }
    }

    /**
     * Caller does not need to hold db commit lock.
     *
     * @return savepoint
     */
    final long scopeCommit() throws IOException {
        final Lock sharedCommitLock = mDatabase.sharedCommitLock();
        sharedCommitLock.lock();
        try {
            doPush(OP_SCOPE_COMMIT);
            return mLength;
        } finally {
            sharedCommitLock.unlock();
        }
    }

    /**
     * Rollback all log entries to the given savepoint. Pass zero to rollback
     * everything. Caller does not need to hold db commit lock.
     */
    final void scopeRollback(long savepoint) throws IOException {
        final Lock sharedCommitLock = mDatabase.sharedCommitLock();
        sharedCommitLock.lock();
        try {
            if (savepoint < mLength) {
                // Rollback the entire scope, including the enter op.
                doRollback(savepoint);
            }
        } finally {
            sharedCommitLock.unlock();
        }
    }

    /**
     * Truncate all log entries. Caller does not need to hold db commit lock.
     *
     * @param commit pass true to indicate that top of stack is a commit op
     */
    final void truncate(boolean commit) throws IOException {
        final Lock sharedCommitLock = mDatabase.sharedCommitLock();
        sharedCommitLock.lock();
        try {
            if (mLength > 0) {
                Node node = mNode;
                if (node == null) {
                    mBufferPos = mBuffer.length;
                } else {
                    node.acquireExclusive();
                    while ((node = popNode(node, true)) != null) {
                        if (commit) {
                            // When shared lock is released, log can be checkpointed in an
                            // incomplete state. Although caller must have already pushed the
                            // commit op, any of the remaining nodes might be referenced by an
                            // older master undo log entry. Must call prepareToDelete before
                            // calling redirty, in case node contains data which has been
                            // marked to be written out with the active checkpoint. The state
                            // assigned by redirty is such that the node might be written
                            // by the next checkpoint.
                            mDatabase.prepareToDelete(node);
                            mDatabase.redirty(node);
                            /*P*/ byte[] page = node.mPage;
                            int end = p_length(page) - 1;
                            node.mGarbage = end;
                            p_bytePut(page, end, OP_COMMIT_TRUNCATE);
                        }
                        // Release and re-acquire, to unblock any threads waiting for
                        // checkpoint to begin.
                        sharedCommitLock.unlock();
                        sharedCommitLock.lock();
                    }
                }
                mLength = 0;
                mActiveIndexId = 0;
            }
        } finally {
            sharedCommitLock.unlock();
        }
    }

    /**
     * Rollback all log entries. Caller does not need to hold db commit lock.
     */
    final void rollback() throws IOException {
        if (mLength == 0) {
            // Nothing to rollback, so return quickly.
            return;
        }

        final Lock sharedCommitLock = mDatabase.sharedCommitLock();
        sharedCommitLock.lock();
        try {
            doRollback(0);
        } finally {
            sharedCommitLock.unlock();
        }
    }

    /**
     * @param savepoint must be less than mLength
     */
    private void doRollback(long savepoint) throws IOException {
        // Implementation could be optimized somewhat, resulting in less
        // temporary arrays and copies. Rollback optimization is generally not
        // necessary, since most transactions are expected to commit.

        byte[] opRef = new byte[1];
        Index activeIndex = null;
        do {
            byte[] entry = pop(opRef, true);
            if (entry == null) {
                break;
            }
            byte op = opRef[0];
            activeIndex = undo(activeIndex, op, entry);
        } while (savepoint < mLength);
    }

    /**
     * Truncate all log entries, and delete any ghosts that were created. Only
     * to be called during recovery.
     */
    final void deleteGhosts() throws IOException {
        if (mLength <= 0) {
            return;
        }

        byte[] opRef = new byte[1];
        Index activeIndex = null;
        do {
            byte[] entry = pop(opRef, true);
            if (entry == null) {
                break;
            }

            byte op = opRef[0];
            switch (op) {
            default:
                throw new DatabaseException("Unknown undo log entry type: " + op);

            case OP_SCOPE_ENTER:
            case OP_SCOPE_COMMIT:
            case OP_COMMIT:
            case OP_COMMIT_TRUNCATE:
            case OP_UNINSERT:
            case OP_UNUPDATE:
                // Ignore.
                break;

            case OP_INDEX:
                mActiveIndexId = decodeLongLE(entry, 0);
                activeIndex = null;
                break;

            case OP_UNDELETE:
            case OP_UNDELETE_FRAGMENTED:
                // Since transaction was committed, don't insert an entry
                // to undo a delete, but instead delete the ghost.
                while ((activeIndex = findIndex(activeIndex)) != null) {
                    byte[] key;
                    /*P*/ byte[] pentry = p_transfer(entry);
                    try {
                        key = Node.retrieveKeyAtLoc(this, pentry, 0);
                    } finally {
                        p_delete(pentry);
                    }

                    TreeCursor cursor = new TreeCursor((Tree) activeIndex, null);
                    try {
                        cursor.deleteGhost(key);
                        break;
                    } catch (ClosedIndexException e) {
                        // User closed the shared index reference, so re-open it.
                        activeIndex = null;
                    } catch (Throwable e) {
                        throw closeOnFailure(cursor, e);
                    }
                }
                break;
            }
        } while (mLength > 0);
    }

    /**
     * @param activeIndex active index, possibly null
     * @param op undo op
     * @return new active index, possibly null
     */
    private Index undo(Index activeIndex, byte op, byte[] entry) throws IOException {
        switch (op) {
        default:
            throw new DatabaseException("Unknown undo log entry type: " + op);

        case OP_SCOPE_ENTER:
        case OP_SCOPE_COMMIT:
        case OP_COMMIT:
        case OP_COMMIT_TRUNCATE:
            // Only needed by recovery.
            break;

        case OP_INDEX:
            mActiveIndexId = decodeLongLE(entry, 0);
            activeIndex = null;
            break;

        case OP_UNINSERT:
            while ((activeIndex = findIndex(activeIndex)) != null) {
                try {
                    activeIndex.delete(Transaction.BOGUS, entry);
                    break;
                } catch (ClosedIndexException e) {
                    // User closed the shared index reference, so re-open it.
                    activeIndex = null;
                }
            }
            break;

        case OP_UNUPDATE:
        case OP_UNDELETE: {
            byte[][] pair;
            /*P*/ byte[] pentry = p_transfer(entry);
            try {
                pair = Node.retrieveKeyValueAtLoc(this, pentry, 0);
            } finally {
                p_delete(pentry);
            }

            while ((activeIndex = findIndex(activeIndex)) != null) {
                try {
                    activeIndex.store(Transaction.BOGUS, pair[0], pair[1]);
                    break;
                } catch (ClosedIndexException e) {
                    // User closed the shared index reference, so re-open it.
                    activeIndex = null;
                }
            }
            break;
        }

        case OP_UNDELETE_FRAGMENTED:
            while ((activeIndex = findIndex(activeIndex)) != null) {
                try {
                    mDatabase.fragmentedTrash().remove(mTxnId, (Tree) activeIndex, entry);
                    break;
                } catch (ClosedIndexException e) {
                    // User closed the shared index reference, so re-open it.
                    activeIndex = null;
                }
            }
            break;
        }

        return activeIndex;
    }

    /**
     * @return null if index was deleted
     */
    private Index findIndex(Index activeIndex) throws IOException {
        if (activeIndex == null || activeIndex.isClosed()) {
            activeIndex = mDatabase.anyIndexById(mActiveIndexId);
        }
        return activeIndex;
    }

    /**
     * @param delete true to delete nodes
     * @return last pushed op, or 0 if empty
     */
    final byte peek(boolean delete) throws IOException {
        Node node = mNode;
        if (node == null) {
            return (mBuffer == null || mBufferPos >= mBuffer.length) ? 0 : mBuffer[mBufferPos];
        }

        node.acquireExclusive();
        while (true) {
            /*P*/ byte[] page = node.mPage;
            int pos = node.mGarbage;
            if (pos < p_length(page)) {
                byte op = p_byteGet(page, pos);
                node.releaseExclusive();
                return op;
            }
            if ((node = popNode(node, delete)) == null) {
                return 0;
            }
        }
    }

    /**
     * Caller must hold db commit lock.
     *
     * @param opRef element zero is filled in with the opcode
     * @param delete true to delete nodes
     * @return null if nothing left
     */
    private final byte[] pop(byte[] opRef, boolean delete) throws IOException {
        Node node = mNode;
        if (node == null) {
            byte[] buffer = mBuffer;
            if (buffer == null) {
                opRef[0] = 0;
                mLength = 0;
                return null;
            }
            int pos = mBufferPos;
            if (pos >= buffer.length) {
                opRef[0] = 0;
                mLength = 0;
                return null;
            }
            if ((opRef[0] = buffer[pos++]) < PAYLOAD_OP) {
                mBufferPos = pos;
                mLength -= 1;
                return EMPTY_BYTES;
            }
            int payloadLen = decodeUnsignedVarInt(buffer, pos);
            int varIntLen = calcUnsignedVarIntLength(payloadLen);
            pos += varIntLen;
            byte[] entry = new byte[payloadLen];
            arraycopy(buffer, pos, entry, 0, payloadLen);
            mBufferPos = pos += payloadLen;
            mLength -= 1 + varIntLen + payloadLen;
            return entry;
        }

        node.acquireExclusive();
        /*P*/ byte[] page;
        int pos;
        while (true) {
            page = node.mPage;
            pos = node.mGarbage;
            if (pos < p_length(page)) {
                break;
            }
            if ((node = popNode(node, delete)) == null) {
                mLength = 0;
                return null;
            }
        }

        if ((opRef[0] = p_byteGet(page, pos++)) < PAYLOAD_OP) {
            mLength -= 1;
            node.mGarbage = pos;
            if (pos >= p_length(page)) {
                node = popNode(node, delete);
            }
            if (node != null) {
                node.releaseExclusive();
            }
            return EMPTY_BYTES;
        }

        int payloadLen;
        {
            payloadLen = p_uintGetVar(page, pos);
            int varIntLen = p_uintVarSize(payloadLen);
            pos += varIntLen;
            mLength -= 1 + varIntLen + payloadLen;
        }

        byte[] entry = new byte[payloadLen];
        int entryPos = 0;

        while (true) {
            int avail = Math.min(payloadLen, p_length(page) - pos);
            p_copyToArray(page, pos, entry, entryPos, avail);
            payloadLen -= avail;
            pos += avail;
            node.mGarbage = pos;

            if (pos >= p_length(page)) {
                node = popNode(node, delete);
            }

            if (payloadLen <= 0) {
                if (node != null) {
                    node.releaseExclusive();
                }
                return entry;
            }

            if (node == null) {
                throw new CorruptDatabaseException("Remainder of undo log is missing");
            }

            page = node.mPage;
            pos = node.mGarbage;
            entryPos += avail;
        }
    }

    /**
     * @param parent latched parent node
     * @param delete true to delete the parent node too
     * @return current (latched) mNode; null if none left
     */
    private Node popNode(Node parent, boolean delete) throws IOException {
        Node lowerNode = latchLowerNode(parent);
        parent.makeEvictable();
        if (delete) {
            Database db = mDatabase;
            db.prepareToDelete(parent);
            // Safer to never recycle undo log nodes. Keep them until the next checkpoint, when
            // there's a guarantee that the master undo log will not reference them anymore.
            db.deleteNode(parent, false);
        } else {
            parent.releaseExclusive();
        }
        return mNode = lowerNode;
    }

    /**
     * @param parent latched parent node
     * @return null if none
     */
    private Node latchLowerNode(Node parent) throws IOException {
        long lowerNodeId = p_longGetLE(parent.mPage, I_LOWER_NODE_ID);
        if (lowerNodeId == 0) {
            return null;
        }

        Node lowerNode = parent.mNodeChainNext;
        if (lowerNode != null) {
            lowerNode.acquireExclusive();
            if (lowerNodeId == lowerNode.mId) {
                lowerNode.makeUnevictable();
                return lowerNode;
            }
            lowerNode.releaseExclusive();
        }

        // Node was evicted, so reload it.
        return readUndoLogNode(mDatabase, lowerNodeId);
    }

    private static void writeBufferEntry(byte[] dest, int destPos,
                                         byte op, byte[] payload, int off, int len)
    {
        dest[destPos] = op;
        if (op >= PAYLOAD_OP) {
            int payloadPos = encodeUnsignedVarInt(dest, destPos + 1, len);
            arraycopy(payload, off, dest, payloadPos, len);
        }
    }

    private static void writePageEntry(/*P*/ byte[] page, int pagePos,
                                       byte op, byte[] payload, int off, int len)
    {
        p_bytePut(page, pagePos, op);
        if (op >= PAYLOAD_OP) {
            int payloadPos = p_uintPutVar(page, pagePos + 1, len);
            p_copyFromArray(payload, off, page, payloadPos, len);
        }
    }

    /**
     * Caller must hold db commit lock.
     */
    private Node allocUnevictableNode(long lowerNodeId) throws IOException {
        Node node = mDatabase.allocDirtyNode(NodeUsageList.MODE_UNEVICTABLE);
        node.mType = Node.TYPE_UNDO_LOG;
        p_longPutLE(node.mPage, I_LOWER_NODE_ID, lowerNodeId);
        return node;
    }

    /**
     * Caller must hold exclusive db commit lock.
     *
     * @param workspace temporary buffer, allocated on demand
     * @return new workspace instance
     */
    final byte[] writeToMaster(UndoLog master, byte[] workspace) throws IOException {
        Node node = mNode;
        if (node == null) {
            byte[] buffer = mBuffer;
            if (buffer == null) {
                return workspace;
            }
            int pos = mBufferPos;
            int bsize = buffer.length - pos;
            if (bsize == 0) {
                return workspace;
            }
            // TODO: Consider calling persistReady if UndoLog is still in a buffer next time.
            final int psize = (8 + 8 + 2) + bsize;
            if (workspace == null || workspace.length < psize) {
                workspace = new byte[Math.max(INITIAL_BUFFER_SIZE, roundUpPower2(psize))];
            }
            writeHeaderToMaster(workspace);
            encodeShortLE(workspace, (8 + 8), bsize);
            arraycopy(buffer, pos, workspace, (8 + 8 + 2), bsize);
            master.doPush(OP_LOG_COPY, workspace, 0, psize,
                          calcUnsignedVarIntLength(psize));
        } else {
            if (workspace == null) {
                workspace = new byte[INITIAL_BUFFER_SIZE];
            }
            writeHeaderToMaster(workspace);
            encodeLongLE(workspace, (8 + 8), mLength);
            encodeLongLE(workspace, (8 + 8 + 8), node.mId);
            encodeShortLE(workspace, (8 + 8 + 8 + 8), node.mGarbage);
            master.doPush(OP_LOG_REF, workspace, 0, (8 + 8 + 8 + 8 + 2), 1);
        }
        return workspace;
    }

    private void writeHeaderToMaster(byte[] workspace) {
        encodeLongLE(workspace, 0, mTxnId);
        encodeLongLE(workspace, 8, mActiveIndexId);
    }

    static UndoLog recoverMasterUndoLog(Database db, long nodeId) throws IOException {
        UndoLog log = new UndoLog(db, 0);
        // Length is not recoverable.
        log.mLength = Long.MAX_VALUE;
        (log.mNode = readUndoLogNode(db, nodeId)).releaseExclusive();
        return log;
    }

    /**
     * Recover transactions which were recorded by this master log, keyed by
     * transaction id. Recovered transactions have a NO_REDO durability mode.
     * All transactions are registered, and so they must be reset after
     * recovery is complete. Master log is truncated as a side effect of
     * calling this method.
     */
    void recoverTransactions(LHashTable.Obj<Transaction> txns,
                             LockMode lockMode, long timeoutNanos)
        throws IOException
    {
        byte[] opRef = new byte[1];
        byte[] entry;
        while ((entry = pop(opRef, true)) != null) {
            UndoLog log = recoverUndoLog(opRef[0], entry);
            Transaction txn = log.recoverTransaction(lockMode, timeoutNanos);

            // Reload the UndoLog, since recoverTransaction consumes it all.
            txn.recoveredUndoLog(recoverUndoLog(opRef[0], entry));

            txns.insert(log.mTxnId).value = txn;
        }
    }

    /**
     * Method consumes entire log as a side-effect.
     */
    private final Transaction recoverTransaction(LockMode lockMode, long timeoutNanos)
        throws IOException
    {
        byte[] opRef = new byte[1];
        Scope scope = new Scope();

        // Scopes are recovered in the opposite order in which they were
        // created. Gather them in a stack to reverse the order.
        Deque<Scope> scopes = new ArrayDeque<>();
        scopes.addFirst(scope);

        boolean acquireLocks = true;
        int depth = 1;

        while (mLength > 0) {
            byte[] entry = pop(opRef, false);
            if (entry == null) {
                break;
            }

            byte op = opRef[0];
            switch (op) {
            default:
                throw new DatabaseException("Unknown undo log entry type: " + op);

            case OP_COMMIT:
            case OP_COMMIT_TRUNCATE:
                // Handled by Transaction.recoveryCleanup, but don't acquire
                // locks. This avoids deadlocks with later transactions.
                acquireLocks = false;
                break;

            case OP_SCOPE_ENTER:
                depth++;
                if (depth > scopes.size()) {
                    scope.mSavepoint = mLength;
                    scope = new Scope();
                    scopes.addFirst(scope);
                }
                break;

            case OP_SCOPE_COMMIT:
                depth--;
                break;

            case OP_INDEX:
                mActiveIndexId = decodeLongLE(entry, 0);
                break;

            case OP_UNINSERT:
                if (lockMode != LockMode.UNSAFE) {
                    scope.addLock(mActiveIndexId, entry);
                }
                break;

            case OP_UNUPDATE:
            case OP_UNDELETE:
            case OP_UNDELETE_FRAGMENTED:
                if (lockMode != LockMode.UNSAFE) {
<<<<<<< HEAD
                    byte[] key;
                    /*P*/ byte[] pentry = p_transfer(entry);
                    try {
                        key = Node.retrieveKeyAtLoc(this, pentry, 0);
                    } finally {
                        p_delete(pentry);
                    }

                    scope.addLock(mActiveIndexId, key);
=======
                    scope.addLock(mActiveIndexId, Node.retrieveKeyAtLoc(this, entry, 0))
                        // Indicate that a ghost must be deleted if transaction is committed.
                        .mSharedLockOwnersObj = mDatabase.anyIndexById(mActiveIndexId);
>>>>>>> 545cf484
                }
                break;
            }
        }

        Transaction txn = new Transaction
            (mDatabase, mTxnId, lockMode, timeoutNanos,
             // Blindly assume trash must be deleted. No harm if none exists.
             Transaction.HAS_TRASH);

        scope = scopes.pollFirst();
        if (acquireLocks) {
            scope.acquireLocks(txn);
        }

        while ((scope = scopes.pollFirst()) != null) {
            txn.recoveredScope(scope.mSavepoint, Transaction.HAS_TRASH);
            if (acquireLocks) {
                scope.acquireLocks(txn);
            }
        }

        return txn;
    }

    /**
     * Recovered undo scope.
     */
    static class Scope {
        long mSavepoint;

        // Locks are recovered in the opposite order in which they were acquired. Gather them
        // in a stack to reverse the order. Re-use the LockManager collision chain field and
        // form a linked list.
        org.cojen.tupl.Lock mTopLock;

        Scope() {
        }

        org.cojen.tupl.Lock addLock(long indexId, byte[] key) {
            org.cojen.tupl.Lock lock = new org.cojen.tupl.Lock();
            lock.mIndexId = indexId;
            lock.mKey = key;
            lock.mHashCode = LockManager.hash(indexId, key);
            lock.mLockManagerNext = mTopLock;
            mTopLock = lock;
            return lock;
        }

        void acquireLocks(Transaction txn) throws LockFailureException {
            org.cojen.tupl.Lock lock = mTopLock;
            if (lock != null) while (true) {
                // Copy next before the field is overwritten.
                org.cojen.tupl.Lock next = lock.mLockManagerNext;
                txn.lockExclusive(lock);
                if (next == null) {
                    break;
                }
                mTopLock = lock = next;
            }
        }
    }

    /**
     * @param masterLogOp OP_LOG_COPY or OP_LOG_REF
     */
    private UndoLog recoverUndoLog(byte masterLogOp, byte[] masterLogEntry)
        throws IOException
    {
        if (masterLogOp != OP_LOG_COPY && masterLogOp != OP_LOG_REF) {
            throw new DatabaseException("Unknown undo log entry type: " + masterLogOp);
        }

        long txnId = decodeLongLE(masterLogEntry, 0);
        UndoLog log = new UndoLog(mDatabase, txnId);
        log.mActiveIndexId = decodeLongLE(masterLogEntry, 8);

        if (masterLogOp == OP_LOG_COPY) {
            int bsize = decodeUnsignedShortLE(masterLogEntry, (8 + 8));
            log.mLength = bsize;
            byte[] buffer = new byte[bsize];
            arraycopy(masterLogEntry, (8 + 8 + 2), buffer, 0, bsize);
            log.mBuffer = buffer;
            log.mBufferPos = 0;
        } else {
            log.mLength = decodeLongLE(masterLogEntry, (8 + 8));
            long nodeId = decodeLongLE(masterLogEntry, (8 + 8 + 8));
            int topEntry = decodeUnsignedShortLE(masterLogEntry, (8 + 8 + 8 + 8));
            log.mNode = readUndoLogNode(mDatabase, nodeId);
            log.mNode.mGarbage = topEntry;
            log.mNode.releaseExclusive();
        }

        return log;
    }

    /**
     * @return latched, unevictable node
     */
    private static Node readUndoLogNode(Database db, long nodeId) throws IOException {
        Node node = db.allocLatchedNode(nodeId, NodeUsageList.MODE_UNEVICTABLE);
        node.read(db, nodeId);
        if (node.mType != Node.TYPE_UNDO_LOG) {
            throw new CorruptDatabaseException
                ("Not an undo log node type: " + node.mType + ", id: " + nodeId);
        }
        return node;
    }
}<|MERGE_RESOLUTION|>--- conflicted
+++ resolved
@@ -982,7 +982,6 @@
             case OP_UNDELETE:
             case OP_UNDELETE_FRAGMENTED:
                 if (lockMode != LockMode.UNSAFE) {
-<<<<<<< HEAD
                     byte[] key;
                     /*P*/ byte[] pentry = p_transfer(entry);
                     try {
@@ -990,13 +989,10 @@
                     } finally {
                         p_delete(pentry);
                     }
-
-                    scope.addLock(mActiveIndexId, key);
-=======
-                    scope.addLock(mActiveIndexId, Node.retrieveKeyAtLoc(this, entry, 0))
+                    
+                    scope.addLock(mActiveIndexId, key)
                         // Indicate that a ghost must be deleted if transaction is committed.
                         .mSharedLockOwnersObj = mDatabase.anyIndexById(mActiveIndexId);
->>>>>>> 545cf484
                 }
                 break;
             }
