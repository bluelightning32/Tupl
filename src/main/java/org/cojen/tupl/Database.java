/*
 *  Copyright 2011-2013 Brian S O'Neill
 *
 *  Licensed under the Apache License, Version 2.0 (the "License");
 *  you may not use this file except in compliance with the License.
 *  You may obtain a copy of the License at
 *
 *      http://www.apache.org/licenses/LICENSE-2.0
 *
 *  Unless required by applicable law or agreed to in writing, software
 *  distributed under the License is distributed on an "AS IS" BASIS,
 *  WITHOUT WARRANTIES OR CONDITIONS OF ANY KIND, either express or implied.
 *  See the License for the specific language governing permissions and
 *  limitations under the License.
 */

package org.cojen.tupl;

import java.io.BufferedInputStream;
import java.io.BufferedOutputStream;
import java.io.BufferedWriter;
import java.io.DataInputStream;
import java.io.DataOutputStream;
import java.io.File;
import java.io.FileInputStream;
import java.io.FileNotFoundException;
import java.io.FileOutputStream;
import java.io.Flushable;
import java.io.InputStream;
import java.io.InterruptedIOException;
import java.io.IOException;
import java.io.OutputStream;
import java.io.OutputStreamWriter;
import java.io.Serializable;
import java.io.Writer;

import java.lang.ref.Reference;
import java.lang.ref.ReferenceQueue;
import java.lang.ref.WeakReference;

import java.util.ArrayList;
import java.util.Arrays;
import java.util.Collections;
import java.util.EnumSet;
import java.util.Map;
import java.util.TreeMap;
import java.util.Set;

import java.util.concurrent.TimeUnit;

import java.util.concurrent.atomic.AtomicReferenceFieldUpdater;

import java.util.concurrent.locks.Lock;
import java.util.concurrent.locks.ReentrantLock;

import static java.lang.System.arraycopy;

import static java.util.Arrays.fill;

import org.cojen.tupl.ext.RedoHandler;
import org.cojen.tupl.ext.ReplicationManager;
import org.cojen.tupl.ext.UndoHandler;

import org.cojen.tupl.io.CauseCloseable;
import org.cojen.tupl.io.FileFactory;
import org.cojen.tupl.io.OpenOption;
import org.cojen.tupl.io.PageArray;

import static org.cojen.tupl.Node.*;
import static org.cojen.tupl.PageOps.*;
import static org.cojen.tupl.Utils.*;

/**
 * Main database class, containing a collection of transactional indexes. Call
 * {@link #open open} to obtain a Database instance. Examples:
 *
 * <p>Open a non-durable database, limited to a max size of 100MB:
 *
 * <pre>
 * DatabaseConfig config = new DatabaseConfig().maxCacheSize(100_000_000);
 * Database db = Database.open(config);
 * </pre>
 *
 * <p>Open a regular database, setting the minimum cache size to ensure enough
 * memory is initially available. A weak {@link DurabilityMode durability mode}
 * offers the best transactional commit performance.
 *
 * <pre>
 * DatabaseConfig config = new DatabaseConfig()
 *    .baseFilePath("/var/lib/tupl/myapp")
 *    .minCacheSize(100_000_000)
 *    .durabilityMode(DurabilityMode.NO_FLUSH);
 *
 * Database db = Database.open(config);
 * </pre>
 *
 * <p>The following files are created by the above example:
 *
 * <ul>
 * <li><code>/var/lib/tupl/myapp.db</code> &ndash; primary data file
 * <li><code>/var/lib/tupl/myapp.info</code> &ndash; text file describing the database configuration
 * <li><code>/var/lib/tupl/myapp.lock</code> &ndash; lock file to ensure that at most one process can have the database open
 * <li><code>/var/lib/tupl/myapp.redo.0</code> &ndash; first transaction redo log file
 * </ul>
 *
 * <p>New redo log files are created by {@link #checkpoint checkpoints}, which
 * also delete the old files. When {@link #beginSnapshot snapshots} are in
 * progress, one or more numbered temporary files are created. For example:
 * <code>/var/lib/tupl/myapp.temp.123</code>.
 *
 * @author Brian S O'Neill
 * @see DatabaseConfig
 */
public final class Database implements CauseCloseable, Flushable {
    private static final int DEFAULT_CACHED_NODES = 1000;
    // +2 for registry and key map root nodes, +1 for one user index, and +2 for at least one
    // usage list to function correctly.
    private static final int MIN_CACHED_NODES = 5;

    // Approximate byte overhead per node. Influenced by many factors,
    // including pointer size and child node references. This estimate assumes
    // 32-bit pointers.
    private static final int NODE_OVERHEAD = 100;

    private static final long PRIMER_MAGIC_NUMBER = 4943712973215968399L;

    private static final String INFO_FILE_SUFFIX = ".info";
    private static final String LOCK_FILE_SUFFIX = ".lock";
    static final String PRIMER_FILE_SUFFIX = ".primer";
    static final String REDO_FILE_SUFFIX = ".redo.";

    private static int nodeCountFromBytes(long bytes, int pageSize) {
        if (bytes <= 0) {
            return 0;
        }
        pageSize += NODE_OVERHEAD;
        bytes += pageSize - 1;
        if (bytes <= 0) {
            // Overflow.
            return Integer.MAX_VALUE;
        }
        long count = bytes / pageSize;
        return count <= Integer.MAX_VALUE ? (int) count : Integer.MAX_VALUE;
    }

    private static long byteCountFromNodes(int nodes, int pageSize) {
        return nodes * (long) (pageSize + NODE_OVERHEAD);
    }

    private static final int ENCODING_VERSION = 20130112;

    private static final int I_ENCODING_VERSION        = 0;
    private static final int I_ROOT_PAGE_ID            = I_ENCODING_VERSION + 4;
    private static final int I_MASTER_UNDO_LOG_PAGE_ID = I_ROOT_PAGE_ID + 8;
    private static final int I_TRANSACTION_ID          = I_MASTER_UNDO_LOG_PAGE_ID + 8;
    private static final int I_CHECKPOINT_NUMBER       = I_TRANSACTION_ID + 8;
    private static final int I_REDO_TXN_ID             = I_CHECKPOINT_NUMBER + 8;
    private static final int I_REDO_POSITION           = I_REDO_TXN_ID + 8;
    private static final int I_REPL_ENCODING           = I_REDO_POSITION + 8;
    private static final int HEADER_SIZE               = I_REPL_ENCODING + 8;

    private static final int DEFAULT_PAGE_SIZE = 4096;
    private static final int MINIMUM_PAGE_SIZE = 512;
    private static final int MAXIMUM_PAGE_SIZE = 65536;

    private static final int OPEN_REGULAR = 0, OPEN_DESTROY = 1, OPEN_TEMP = 2;

    final EventListener mEventListener;

    final RedoHandler mCustomRedoHandler;
    final UndoHandler mCustomUndoHandler;

    private final File mBaseFile;
    private final LockedFile mLockFile;

    final DurabilityMode mDurabilityMode;
    final long mDefaultLockTimeoutNanos;
    final LockManager mLockManager;
    final RedoWriter mRedoWriter;
    final PageDb mPageDb;
    final int mPageSize;

    private final PagePool mSparePagePool;

    private final NodeUsageList[] mUsageLists;

    private final Lock mSharedCommitLock;

    // Is either CACHED_DIRTY_0 or CACHED_DIRTY_1. Access is guarded by commit lock.
    private byte mCommitState;

    // Set during checkpoint after commit state has switched. If checkpoint aborts, next
    // checkpoint will resume with this commit header and master undo log.
    private /*P*/ byte[] mCommitHeader = p_null();
    private UndoLog mCommitMasterUndoLog;

    // Is false for empty databases which have never checkpointed.
    private volatile boolean mHasCheckpointed = true;

    // Typically opposite of mCommitState, or negative if checkpoint is not in
    // progress. Indicates which nodes are being flushed by the checkpoint.
    private volatile int mCheckpointFlushState = CHECKPOINT_NOT_FLUSHING;

    private static final int CHECKPOINT_FLUSH_PREPARE = -2, CHECKPOINT_NOT_FLUSHING = -1;

    // The root tree, which maps tree ids to other tree root node ids.
    private final Tree mRegistry;

    static final byte KEY_TYPE_INDEX_NAME   = 0; // prefix for name to id mapping
    static final byte KEY_TYPE_INDEX_ID     = 1; // prefix for id to name mapping
    static final byte KEY_TYPE_TREE_ID_MASK = 2; // full key for random tree id mask
    static final byte KEY_TYPE_NEXT_TREE_ID = 3; // full key for tree id sequence
    static final byte KEY_TYPE_TRASH_ID     = 4; // prefix for id to name mapping of trash

    // Various mappings, defined by KEY_TYPE_ fields.
    private final Tree mRegistryKeyMap;

    private final Latch mOpenTreesLatch;
    // Maps tree names to open trees.
    private final Map<byte[], TreeRef> mOpenTrees;
    private final LHashTable.Obj<TreeRef> mOpenTreesById;
    private final ReferenceQueue<Tree> mOpenTreesRefQueue;

    private final NodeDirtyList mDirtyList;

    // Map of all loaded non-root nodes.
    final NodeMap mTreeNodeMap;

    final FragmentCache mFragmentCache;
    final int mMaxFragmentedEntrySize;

    // Fragmented values which are transactionally deleted go here.
    private volatile FragmentedTrash mFragmentedTrash;

    // Pre-calculated maximum capacities for inode levels.
    private final long[] mFragmentInodeLevelCaps;

    private final Object mTxnIdLock = new Object();
    // The following fields are guarded by mTxnIdLock.
    private long mTxnId;
    private UndoLog mTopUndoLog;
    private int mUndoLogCount;

    // Checkpoint lock is fair, to ensure that user checkpoint requests are not stalled for too
    // long by checkpoint thread.
    private final Lock mCheckpointLock = new ReentrantLock(true);

    private long mLastCheckpointNanos;

    private volatile Checkpointer mCheckpointer;

    final TempFileManager mTempFileManager;

    volatile boolean mClosed;
    volatile Throwable mClosedCause;

    private static final AtomicReferenceFieldUpdater<Database, Throwable> cClosedCauseUpdater =
        AtomicReferenceFieldUpdater.newUpdater(Database.class, Throwable.class, "mClosedCause");

    /**
     * Open a database, creating it if necessary.
     */
    public static Database open(DatabaseConfig config) throws IOException {
        config = config.clone();
        Database db = new Database(config, OPEN_REGULAR);
        db.finishInit(config);
        return db;
    }

    /**
     * Delete the contents of an existing database, and replace it with an
     * empty one. When using a raw block device for the data file, this method
     * must be used to format it.
     */
    public static Database destroy(DatabaseConfig config) throws IOException {
        config = config.clone();
        if (config.mReadOnly) {
            throw new IllegalArgumentException("Cannot destroy read-only database");
        }
        Database db = new Database(config, OPEN_DESTROY);
        db.finishInit(config);
        return db;
    }

    /**
     * @param config base file is set as a side-effect
     */
    static Tree openTemp(TempFileManager tfm, DatabaseConfig config) throws IOException {
        File file = tfm.createTempFile();
        config.baseFile(file);
        config.dataFile(file);
        config.createFilePath(false);
        config.durabilityMode(DurabilityMode.NO_FLUSH);
        Database db = new Database(config, OPEN_TEMP);
        tfm.register(file, db);
        db.mCheckpointer = new Checkpointer(db, config);
        db.mCheckpointer.start();
        return db.mRegistry;
    }

    /**
     * @param config unshared config
     */
    private Database(DatabaseConfig config, int openMode) throws IOException {
        config.mEventListener = mEventListener = SafeEventListener.makeSafe(config.mEventListener);

        mCustomRedoHandler = config.mRedoHandler;
        mCustomUndoHandler = config.mUndoHandler;
        if (mCustomRedoHandler != null ^ mCustomUndoHandler != null) {
            throw new IllegalArgumentException("Must provide a redo handler and undo handler");
        }

        mBaseFile = config.mBaseFile;
        final File[] dataFiles = config.dataFiles();

        int pageSize = config.mPageSize;
        boolean explicitPageSize = true;
        if (pageSize <= 0) {
            config.pageSize(pageSize = DEFAULT_PAGE_SIZE);
            explicitPageSize = false;
        } else if (pageSize < MINIMUM_PAGE_SIZE) {
            throw new IllegalArgumentException
                ("Page size is too small: " + pageSize + " < " + MINIMUM_PAGE_SIZE);
        } else if (pageSize > MAXIMUM_PAGE_SIZE) {
            throw new IllegalArgumentException
                ("Page size is too large: " + pageSize + " > " + MAXIMUM_PAGE_SIZE);
        } else if ((pageSize & 1) != 0) {
            throw new IllegalArgumentException
                ("Page size must be even: " + pageSize);
        }

        int minCache, maxCache;
        cacheSize: {
            long minCachedBytes = Math.max(0, config.mMinCachedBytes);
            long maxCachedBytes = Math.max(0, config.mMaxCachedBytes);

            if (maxCachedBytes == 0) {
                maxCachedBytes = minCachedBytes;
                if (maxCachedBytes == 0) {
                    minCache = maxCache = DEFAULT_CACHED_NODES;
                    break cacheSize;
                }
            }

            if (minCachedBytes > maxCachedBytes) {
                throw new IllegalArgumentException
                    ("Minimum cache size exceeds maximum: " +
                     minCachedBytes + " > " + maxCachedBytes);
            }

            minCache = nodeCountFromBytes(minCachedBytes, pageSize);
            maxCache = nodeCountFromBytes(maxCachedBytes, pageSize);

            minCache = Math.max(MIN_CACHED_NODES, minCache);
            maxCache = Math.max(MIN_CACHED_NODES, maxCache);
        }

        // Update config such that info file is correct.
        config.mMinCachedBytes = byteCountFromNodes(minCache, pageSize);
        config.mMaxCachedBytes = byteCountFromNodes(maxCache, pageSize);

        mDurabilityMode = config.mDurabilityMode;
        mDefaultLockTimeoutNanos = config.mLockTimeoutNanos;
        mLockManager = new LockManager(config.mLockUpgradeRule, mDefaultLockTimeoutNanos);

        mTreeNodeMap = new NodeMap(maxCache);

        if (mBaseFile != null && !config.mReadOnly && config.mMkdirs) {
            FileFactory factory = config.mFileFactory;

            final boolean baseDirectoriesCreated;
            File baseDir = mBaseFile.getParentFile();
            if (factory == null) {
                baseDirectoriesCreated = baseDir.mkdirs();
            } else {
                baseDirectoriesCreated = factory.createDirectories(baseDir);
            }

            if (!baseDirectoriesCreated && !baseDir.exists()) {
                throw new FileNotFoundException("Could not create directory: " + baseDir);
            }

            if (dataFiles != null) {
                for (File f : dataFiles) {
                    final boolean dataDirectoriesCreated;
                    File dataDir = f.getParentFile();
                    if (factory == null) {
                        dataDirectoriesCreated = dataDir.mkdirs();
                    } else {
                        dataDirectoriesCreated = factory.createDirectories(dataDir);
                    }

                    if (!dataDirectoriesCreated && !dataDir.exists()) {
                        throw new FileNotFoundException("Could not create directory: " + dataDir);
                    }
                }
            }
        }

        try {
            // Create lock file, preventing database from being opened multiple times.
            if (mBaseFile == null || openMode == OPEN_TEMP) {
                mLockFile = null;
            } else {
                File lockFile = new File(mBaseFile.getPath() + LOCK_FILE_SUFFIX);

                FileFactory factory = config.mFileFactory;
                if (factory != null && !config.mReadOnly) {
                    factory.createFile(lockFile);
                }

                mLockFile = new LockedFile(lockFile, config.mReadOnly);
            }

            if (openMode == OPEN_DESTROY) {
                deleteRedoLogFiles();
            }

            final long cacheInitStart = System.nanoTime();

            // Create or retrieve optional page cache.
            PageCache cache = config.pageCache(mEventListener);

            if (cache != null) {
                // Update config such that info file is correct.
                config.mSecondaryCacheSize = cache.capacity();
            }

            if (dataFiles == null) {
                PageArray dataPageArray = config.mDataPageArray;
                if (dataPageArray == null) {
                    mPageDb = new NonPageDb(pageSize, cache);
                } else {
                    mPageDb = DurablePageDb.open
                        (dataPageArray, cache, config.mCrypto, openMode == OPEN_DESTROY);
                }
            } else {
                EnumSet<OpenOption> options = config.createOpenOptions();
                mPageDb = DurablePageDb.open
                    (explicitPageSize, pageSize,
                     dataFiles, config.mFileFactory, options,
                     cache, config.mCrypto, openMode == OPEN_DESTROY);
            }

            // Actual page size might differ from configured size.
            config.pageSize(mPageSize = mPageDb.pageSize());

            // Write info file of properties, after database has been opened and after page
            // size is truly known.
            if (mBaseFile != null && openMode != OPEN_TEMP && !config.mReadOnly) {
                File infoFile = new File(mBaseFile.getPath() + INFO_FILE_SUFFIX);

                FileFactory factory = config.mFileFactory;
                if (factory != null) {
                    factory.createFile(infoFile);
                }

                Writer w = new BufferedWriter
                    (new OutputStreamWriter(new FileOutputStream(infoFile), "UTF-8"));

                try {
                    config.writeInfo(w);
                } finally {
                    w.close();
                }
            }

            mSharedCommitLock = mPageDb.sharedCommitLock();

            // Pre-allocate nodes. They are automatically added to the usage lists, and so
            // nothing special needs to be done to allow them to get used. Since the initial
            // state is clean, evicting these nodes does nothing.

            if (mEventListener != null) {
                mEventListener.notify(EventType.CACHE_INIT_BEGIN,
                                      "Initializing %1$d cached nodes", minCache);
            }

            NodeUsageList[] usageLists;
            try {
                int stripes = roundUpPower2(Runtime.getRuntime().availableProcessors() * 4);

                int stripeSize;
                while (true) {
                    stripeSize = maxCache / stripes;
                    if (stripes <= 1 || stripeSize >= 100) {
                        break;
                    }
                    stripes >>= 1;
                }

                int rem = maxCache % stripes;

                usageLists = new NodeUsageList[stripes];
  
                for (int i=0; i<stripes; i++) {
                    int size = stripeSize;
                    if (rem > 0) {
                        size++;
                        rem--;
                    }
                    usageLists[i] = new NodeUsageList(this, size);
                }

                stripeSize = minCache / stripes;
                rem = minCache % stripes;

                for (NodeUsageList usageList : usageLists) {
                    int size = stripeSize;
                    if (rem > 0) {
                        size++;
                        rem--;
                    }
                    usageList.initialize(size);
                }
            } catch (OutOfMemoryError e) {
                usageLists = null;
                throw new OutOfMemoryError
                    ("Unable to allocate the minimum required number of cached nodes: " +
                     minCache + " (" + (minCache * (long) (pageSize + NODE_OVERHEAD)) + " bytes)");
            }

            mUsageLists = usageLists;

            if (mEventListener != null) {
                double duration = (System.nanoTime() - cacheInitStart) / 1_000_000_000.0;
                mEventListener.notify(EventType.CACHE_INIT_COMPLETE,
                                      "Cache initialization completed in %1$1.3f seconds",
                                      duration, TimeUnit.SECONDS);
            }

            int sparePageCount = Runtime.getRuntime().availableProcessors();
            mSparePagePool = new PagePool(mPageSize, sparePageCount);

            mSharedCommitLock.lock();
            try {
                mCommitState = CACHED_DIRTY_0;
            } finally {
                mSharedCommitLock.unlock();
            }

            byte[] header = new byte[HEADER_SIZE];
            mPageDb.readExtraCommitData(header);

            // Also verifies the database and replication encodings.
            Node rootNode = loadRegistryRoot(header, config.mReplManager);

            // Cannot call newTreeInstance because mRedoWriter isn't set yet.
            if (config.mReplManager != null) {
                mRegistry = new TxnTree(this, Tree.REGISTRY_ID, null, null, rootNode);
            } else {
                mRegistry = new Tree(this, Tree.REGISTRY_ID, null, null, rootNode);
            }

            mOpenTreesLatch = new Latch();
            if (openMode == OPEN_TEMP) {
                mOpenTrees = Collections.emptyMap();
                mOpenTreesById = new LHashTable.Obj<>(0);
                mOpenTreesRefQueue = null;
            } else {
                mOpenTrees = new TreeMap<>(KeyComparator.THE);
                mOpenTreesById = new LHashTable.Obj<>(16);
                mOpenTreesRefQueue = new ReferenceQueue<>();
            }

            synchronized (mTxnIdLock) {
                mTxnId = decodeLongLE(header, I_TRANSACTION_ID);
            }

            long redoNum = decodeLongLE(header, I_CHECKPOINT_NUMBER);
            long redoPos = decodeLongLE(header, I_REDO_POSITION);
            long redoTxnId = decodeLongLE(header, I_REDO_TXN_ID);

            if (openMode == OPEN_TEMP) {
                mRegistryKeyMap = null;
            } else {
                mRegistryKeyMap = openInternalTree(Tree.REGISTRY_KEY_MAP_ID, true, config);
            }

            mDirtyList = new NodeDirtyList();

            mFragmentCache = new FragmentCache(this, mTreeNodeMap);

            if (openMode != OPEN_TEMP) {
                Tree tree = openInternalTree(Tree.FRAGMENTED_TRASH_ID, false, config);
                if (tree != null) {
                    mFragmentedTrash = new FragmentedTrash(tree);
                }
            }

            // Limit maximum fragmented entry size to guarantee that 2 entries fit. Each also
            // requires 2 bytes for pointer and up to 3 bytes for value length field.
            mMaxFragmentedEntrySize = (pageSize - Node.TN_HEADER_SIZE - (2 + 3 + 2 + 3)) >> 1;

            mFragmentInodeLevelCaps = calculateInodeLevelCaps(mPageSize);

            long recoveryStart = 0;
            if (mBaseFile == null || openMode == OPEN_TEMP) {
                mRedoWriter = null;
            } else {
                // Perform recovery by examining redo and undo logs.

                if (mEventListener != null) {
                    mEventListener.notify(EventType.RECOVERY_BEGIN, "Database recovery begin");
                    recoveryStart = System.nanoTime();
                }

                if (mPageDb.isDurable()) {
                    File primer = primerFile();
                    try {
                        if (config.mCachePriming && primer.exists()) {
                            if (mEventListener != null) {
                                mEventListener.notify(EventType.RECOVERY_CACHE_PRIMING,
                                                      "Cache priming");
                            }
                            FileInputStream fin;
                            try {
                                fin = new FileInputStream(primer);
                                try (InputStream bin = new BufferedInputStream(fin)) {
                                    applyCachePrimer(bin);
                                } catch (IOException e) {
                                    fin.close();
                                    primer.delete();
                                }
                            } catch (IOException e) {
                            }
                        }
                    } finally {
                        primer.delete();
                    }
                }

                LHashTable.Obj<Transaction> txns = new LHashTable.Obj<>(16);
                {
                    long masterNodeId = decodeLongLE(header, I_MASTER_UNDO_LOG_PAGE_ID);
                    if (masterNodeId != 0) {
                        if (mEventListener != null) {
                            mEventListener.notify
                                (EventType.RECOVERY_LOAD_UNDO_LOGS, "Loading undo logs");
                        }
                        UndoLog.recoverMasterUndoLog(this, masterNodeId)
                            .recoverTransactions(txns, LockMode.UPGRADABLE_READ, 0L);
                    }
                }

                ReplicationManager rm = config.mReplManager;
                if (rm != null) {
                    rm.start(redoPos);
                    ReplRedoEngine engine = new ReplRedoEngine
                        (rm, config.mMaxReplicaThreads, this, txns);
                    mRedoWriter = engine.initWriter(redoNum);

                    // Cannot start recovery until constructor is finished and final field
                    // values are visible to other threads. Pass the state to the caller
                    // through the config object.
                    config.mReplRecoveryStartNanos = recoveryStart;
                    config.mReplInitialTxnId = redoTxnId;
                } else {
                    long logId = redoNum;

                    // Make sure old redo logs are deleted. Process might have exited
                    // before last checkpoint could delete them.
                    for (int i=1; i<=2; i++) {
                        RedoLog.deleteOldFile(config.mBaseFile, logId - i);
                    }

                    RedoLogApplier applier = new RedoLogApplier(this, txns);
                    RedoLog replayLog = new RedoLog(config, logId, redoPos);

                    // As a side-effect, log id is set one higher than last file scanned.
                    Set<File> redoFiles = replayLog.replay
                        (applier, mEventListener, EventType.RECOVERY_APPLY_REDO_LOG,
                         "Applying redo log: %1$d");

                    boolean doCheckpoint = !redoFiles.isEmpty();

                    // Avoid re-using transaction ids used by recovery.
                    redoTxnId = applier.mHighestTxnId;
                    if (redoTxnId != 0) {
                        synchronized (mTxnIdLock) {
                            // Subtract for modulo comparison.
                            if (mTxnId == 0 || (redoTxnId - mTxnId) > 0) {
                                mTxnId = redoTxnId;
                            }
                        }
                    }

                    if (txns.size() > 0) {
                        // Rollback or truncate all remaining transactions. They were never
                        // explicitly rolled back, or they were committed but not cleaned up.

                        if (mEventListener != null) {
                            mEventListener.notify
                                (EventType.RECOVERY_PROCESS_REMAINING,
                                 "Processing remaining transactions");
                        }

                        txns.traverse(new LHashTable.Visitor
                                      <LHashTable.ObjEntry<Transaction>, IOException>()
                        {
                            public boolean visit(LHashTable.ObjEntry<Transaction> entry)
                                throws IOException
                            {
                                entry.value.recoveryCleanup(true);
                                return false;
                            }
                        });

                        doCheckpoint = true;
                    }

                    // New redo logs begin with identifiers one higher than last scanned.
                    mRedoWriter = new RedoLog(config, replayLog);

                    // FIXME: If any exception is thrown before checkpoint is complete, delete
                    // the newly created redo log file.

                    if (doCheckpoint) {
                        checkpoint(true, 0, 0);
                        // Only cleanup after successful checkpoint.
                        for (File file : redoFiles) {
                            file.delete();
                        }
                    }

                    // Delete lingering fragmented values after undo logs have been processed,
                    // ensuring deletes were committed.
                    emptyAllFragmentedTrash(true);

                    recoveryComplete(recoveryStart);
                }
            }

            if (mBaseFile == null || openMode == OPEN_TEMP) {
                mTempFileManager = null;
            } else {
                mTempFileManager = new TempFileManager(mBaseFile, config.mFileFactory);
            }
        } catch (Throwable e) {
            closeQuietly(null, this, e);
            throw e;
        }
    }

    /**
     * Post construction, allow additional threads access to the database.
     */
    private void finishInit(DatabaseConfig config) throws IOException {
        if (mRedoWriter == null && mTempFileManager == null) {
            // Nothing is durable and nothing to ever clean up 
            return;
        }

        Checkpointer c = new Checkpointer(this, config);
        mCheckpointer = c;

        // Register objects to automatically shutdown.
        c.register(mRedoWriter);
        c.register(mTempFileManager);

        if (config.mCachePriming && mPageDb.isDurable()) {
            c.register(new ShutdownPrimer(this));
        }

        // Must tag the trashed trees before starting replication and recovery. Otherwise,
        // trees recently deleted might get double deleted.
        Tree trashed = openNextTrashedTree(null);

        if (trashed != null) {
            Thread deletion = new Thread
                (new Deletion(trashed, true, mEventListener), "IndexDeletion");
            deletion.setDaemon(true);
            deletion.start();
        }

        if (mRedoWriter instanceof ReplRedoController) {
            // Start replication and recovery.
            ReplRedoController controller = (ReplRedoController) mRedoWriter;
            try {
                // Pass the original listener, in case it has been specialized.
                controller.recover(config.mReplInitialTxnId, config.mEventListener);
            } catch (Throwable e) {
                closeQuietly(null, this, e);
                throw e;
            }
            checkpoint();
            recoveryComplete(config.mReplRecoveryStartNanos);
        }

        c.start();
    }

    static class ShutdownPrimer implements Checkpointer.Shutdown {
        private final WeakReference<Database> mDatabaseRef;

        ShutdownPrimer(Database db) {
            mDatabaseRef = new WeakReference<>(db);
        }

        @Override
        public void shutdown() {
            Database db = mDatabaseRef.get();
            if (db == null) {
                return;
            }

            File primer = db.primerFile();

            FileOutputStream fout;
            try {
                fout = new FileOutputStream(primer);
                try {
                    try (OutputStream bout = new BufferedOutputStream(fout)) {
                        db.createCachePrimer(bout);
                    }
                } catch (IOException e) {
                    fout.close();
                    primer.delete();
                }
            } catch (IOException e) {
            }
        }
    }

    File primerFile() {
        return new File(mBaseFile.getPath() + PRIMER_FILE_SUFFIX);
    }

    private void recoveryComplete(long recoveryStart) {
        if (mRedoWriter != null && mEventListener != null) {
            double duration = (System.nanoTime() - recoveryStart) / 1_000_000_000.0;
            mEventListener.notify(EventType.RECOVERY_COMPLETE,
                                  "Recovery completed in %1$1.3f seconds",
                                  duration, TimeUnit.SECONDS);
        }
    }

    private void deleteRedoLogFiles() throws IOException {
        if (mBaseFile != null) {
            deleteNumberedFiles(mBaseFile, REDO_FILE_SUFFIX);
        }
    }

    /**
     * Returns the given named index, returning null if not found.
     *
     * @return shared Index instance; null if not found
     */
    public Index findIndex(byte[] name) throws IOException {
        return openIndex(name.clone(), false);
    }

    /**
     * Returns the given named index, returning null if not found. Name is UTF-8
     * encoded.
     *
     * @return shared Index instance; null if not found
     */
    public Index findIndex(String name) throws IOException {
        return openIndex(name.getBytes("UTF-8"), false);
    }

    /**
     * Returns the given named index, creating it if necessary.
     *
     * @return shared Index instance
     */
    public Index openIndex(byte[] name) throws IOException {
        return openIndex(name.clone(), true);
    }

    /**
     * Returns the given named index, creating it if necessary. Name is UTF-8
     * encoded.
     *
     * @return shared Index instance
     */
    public Index openIndex(String name) throws IOException {
        return openIndex(name.getBytes("UTF-8"), true);
    }

    /**
     * Returns an index by its identifier, returning null if not found.
     *
     * @throws IllegalArgumentException if id is reserved
     */
    public Index indexById(long id) throws IOException {
        if (Tree.isInternal(id)) {
            throw new IllegalArgumentException("Invalid id: " + id);
        }

        Index index;

        final Lock commitLock = sharedCommitLock();
        commitLock.lock();
        try {
            if ((index = lookupIndexById(id)) != null) {
                return index;
            }

            byte[] idKey = new byte[9];
            idKey[0] = KEY_TYPE_INDEX_ID;
            encodeLongBE(idKey, 1, id);

            byte[] name = mRegistryKeyMap.load(null, idKey);

            if (name == null) {
<<<<<<< HEAD
                // Open an anonymous index.

                byte[] treeIdBytes = new byte[8];
                encodeLongBE(treeIdBytes, 0, id);

                byte[] trashIdKey = newKey(KEY_TYPE_TRASH_ID, treeIdBytes);

                // Use a transaction to ensure that only one thread loads the
                // requested index. Nothing is written into it.
                Transaction txn = newNoRedoTransaction();
                try {
                    // Ignore if in the trash.
                    Cursor c = mRegistryKeyMap.newCursor(txn);
                    try {
                        c.autoload(false);
                        c.find(trashIdKey);
                        if (c.value() != null) {
                            return null;
                        }
                    } finally {
                        c.reset();
                    }

                    // Pass the transaction to acquire the lock.
                    byte[] rootIdBytes = mRegistry.load(txn, treeIdBytes);

                    if (rootIdBytes == null) {
                        // Doesn't exist.
                        return null;
                    }

                    index = lookupIndexById(id);
                    if (index != null) {
                        // Another thread got the lock first and loaded the index.
                        return index;
                    }

                    long rootId = rootIdBytes.length == 0 ? 0 : decodeLongLE(rootIdBytes, 0);
                    Tree tree = newTreeInstance(id, treeIdBytes, name, loadTreeRoot(rootId));

                    TreeRef treeRef = new TreeRef(tree, mOpenTreesRefQueue);

                    mOpenTreesLatch.acquireExclusive();
                    try {
                        mOpenTreesById.insert(id).value = treeRef;
                    } finally {
                        mOpenTreesLatch.releaseExclusive();
                    }

                    return tree;
                } finally {
                    txn.reset();
                }
=======
                checkClosed();
                return null;
>>>>>>> f7359a94
            }

            index = openIndex(name, false);
        } catch (Throwable e) {
            DatabaseException.rethrowIfRecoverable(e);
            throw closeOnFailure(this, e);
        } finally {
            commitLock.unlock();
        }

        if (index == null) {
            // Registry needs to be repaired to fix this.
            throw new DatabaseException("Unable to find index in registry");
        }

        return index;
    }

    /**
     * @return null if index is not open
     */
    private Tree lookupIndexById(long id) {
        mOpenTreesLatch.acquireShared();
        try {
            LHashTable.ObjEntry<TreeRef> entry = mOpenTreesById.get(id);
            return entry == null ? null : entry.value.get();
        } finally {
            mOpenTreesLatch.releaseShared();
        }
    }

    /**
     * Returns an index by its identifier, returning null if not found.
     *
     * @param id big-endian encoded long integer
     * @throws IllegalArgumentException if id is malformed or reserved
     */
    public Index indexById(byte[] id) throws IOException {
        if (id.length != 8) {
            throw new IllegalArgumentException("Expected an 8 byte identifier: " + id.length);
        }
        return indexById(decodeLongBE(id, 0));
    }

    /**
     * Allows access to internal indexes which can use the redo log.
     */
    Index anyIndexById(long id) throws IOException {
        if (id == Tree.REGISTRY_KEY_MAP_ID) {
            return mRegistryKeyMap;
        } else if (id == Tree.FRAGMENTED_TRASH_ID) {
            return fragmentedTrash().mTrash;
        }
        return indexById(id);
    }

    /**
     * Creates an index whose name is null and can only be found by its identifier. An
     * anonymous index can be given a name by {@link #renameIndex renaming} it. Rolling back
     * the transaction deletes the index.
     *
     * @param txn required
     * @throws IllegalArgumentException if transaction is null
     */
    Index createAnonymousIndex(Transaction txn) throws IOException {
        if (txn == null) {
            throw new IllegalArgumentException("Transaction is required");
        }

        txn.enter();
        try {
            checkClosed();

            Tree tree;
            long treeId;
            byte[] treeIdBytes = new byte[8];

            final Lock commitLock = sharedCommitLock();
            commitLock.lock();
            try {
                // Cleaup before opening more indexes.
                cleanupUnreferencedTrees();

                do {
                    treeId = nextTreeId();
                    encodeLongBE(treeIdBytes, 0, treeId);
                } while (!mRegistry.insert(Transaction.BOGUS, treeIdBytes, EMPTY_BYTES));

                try {
                    txn.pushUncreateIndex(treeId);

                    RedoWriter redo = mRedoWriter;
                    if (redo != null) {
                        redo.createIndex(txn.txnId(), treeId);
                    }
                } catch (Throwable e) {
                    try {
                        mRegistry.delete(Transaction.BOGUS, treeIdBytes);
                    } catch (Throwable e2) {
                        e.addSuppressed(e2);
                        throw closeOnFailure(this, e);
                    }
                    throw e;
                }

                tree = newTreeInstance(treeId, treeIdBytes, null, loadTreeRoot(0));

                TreeRef treeRef = new TreeRef(tree, mOpenTreesRefQueue);

                mOpenTreesLatch.acquireExclusive();
                try {
                    mOpenTreesById.insert(treeId).value = treeRef;
                } finally {
                    mOpenTreesLatch.releaseExclusive();
                }
            } finally {
                commitLock.unlock();
            }

            txn.commit();
            return tree;
        } finally {
            txn.exit();
        }
    }

    /**
     * Only called as redo action.
     */
    void createAnonymousIndex(Transaction txn, long treeId) throws IOException {
        byte[] treeIdBytes = new byte[8];
        encodeLongBE(treeIdBytes, 0, treeId);
        if (mRegistry.insert(Transaction.BOGUS, treeIdBytes, EMPTY_BYTES)) {
            txn.pushUncreateIndex(treeId);
        }
    }

    /**
     * Renames the given index to the one given.
     *
     * @param index non-null open index
     * @param newName new non-null name
     * @throws ClosedIndexException if index reference is closed
     * @throws IllegalStateException if name is already in use by another index
     * @throws IllegalArgumentException if index belongs to another database instance
     */
    public void renameIndex(Index index, byte[] newName) throws IOException {
        renameIndex(index, newName.clone(), 0);
    }

    /**
     * Renames the given index to the one given. Name is UTF-8 encoded.
     *
     * @param index non-null open index
     * @param newName new non-null name
     * @throws ClosedIndexException if index reference is closed
     * @throws IllegalStateException if name is already in use by another index
     * @throws IllegalArgumentException if index belongs to another database instance
     */
    public void renameIndex(Index index, String newName) throws IOException {
        renameIndex(index, newName.getBytes("UTF-8"), 0);
    }

    /**
     * @param newName not cloned
     * @param redoTxnId non-zero if rename is performed by recovery
     */
    void renameIndex(final Index index, final byte[] newName, final long redoTxnId)
        throws IOException
    {
        // Design note: Rename is a Database method instead of an Index method because it
        // offers an extra degree of safety. It's too easy to call rename and pass a byte[] by
        // an accident when something like remove was desired instead. Requiring access to the
        // Database instance makes this operation a bit more of a hassle to use, which is
        // desirable. Rename is not expected to be a common operation.

        final Tree tree = accessTree(index);

        final byte[] idKey, trashIdKey;
        final byte[] oldName, oldNameKey;
        final byte[] newNameKey;

        final Transaction txn;

        final Node root = tree.mRoot;
        root.acquireExclusive();
        try {
            if (root.mPage == p_empty()) {
                throw new ClosedIndexException();
            }

            if (Tree.isInternal(tree.mId)) {
                throw new IllegalStateException("Cannot rename an internal index");
            }

            oldName = tree.mName;
            if (Arrays.equals(oldName, newName)) {
                return;
            }

            idKey = newKey(KEY_TYPE_INDEX_ID, tree.mIdBytes);
            trashIdKey = newKey(KEY_TYPE_TRASH_ID, tree.mIdBytes);
            oldNameKey = newKey(KEY_TYPE_INDEX_NAME, oldName);
            newNameKey = newKey(KEY_TYPE_INDEX_NAME, newName);

            txn = newNoRedoTransaction(redoTxnId);
            try {
                txn.lockExclusive(mRegistryKeyMap.mId, idKey);
                txn.lockExclusive(mRegistryKeyMap.mId, trashIdKey);
                // Lock in a consistent order, avoiding deadlocks.
                if (compareKeys(oldNameKey, newNameKey) <= 0) {
                    txn.lockExclusive(mRegistryKeyMap.mId, oldNameKey);
                    txn.lockExclusive(mRegistryKeyMap.mId, newNameKey);
                } else {
                    txn.lockExclusive(mRegistryKeyMap.mId, newNameKey);
                    txn.lockExclusive(mRegistryKeyMap.mId, oldNameKey);
                }
            } catch (Throwable e) {
                txn.reset();
                throw e;
            }
        } finally {
            // Can release now that registry entries are locked. Those locks will prevent
            // concurrent renames of the same index.
            root.releaseExclusive();
        }

        try {
            Cursor c = mRegistryKeyMap.newCursor(txn);
            try {
                c.autoload(false);

                c.find(trashIdKey);
                if (c.value() != null) {
                    throw new IllegalStateException("Index is deleted");
                }

                c.find(newNameKey);
                if (c.value() != null) {
                    throw new IllegalStateException("New name is used by another index");
                }

                c.store(tree.mIdBytes);
            } finally {
                c.reset();
            }

            RedoWriter redo;
            if (redoTxnId == 0 && (redo = mRedoWriter) != null) {
                long commitPos;

                final Lock commitLock = sharedCommitLock();
                commitLock.lock();
                try {
                    commitPos = redo.renameIndex
                        (txn.txnId(), tree.mId, newName, mDurabilityMode.alwaysRedo());
                } finally {
                    commitLock.unlock();
                }

                if (commitPos != 0) {
                    // Must wait for durability confirmation before performing actions below
                    // which cannot be easily rolled back. No global latches or locks are held
                    // while waiting.
                    redo.txnCommitSync(txn, commitPos);
                }
            }

            mRegistryKeyMap.delete(txn, oldNameKey);
            mRegistryKeyMap.store(txn, idKey, newName);

            mOpenTreesLatch.acquireExclusive();
            try {
                txn.commit();

                tree.mName = newName;
                mOpenTrees.put(newName, mOpenTrees.remove(oldName));
            } finally {
                mOpenTreesLatch.releaseExclusive();
            }
        } catch (IllegalStateException e) {
            throw e;
        } catch (Throwable e) {
            DatabaseException.rethrowIfRecoverable(e);
            throw closeOnFailure(this, e);
        } finally {
            txn.reset();
        }
    }

    private Tree accessTree(Index index) {
        try {
            Tree tree;
            if ((tree = ((Tree) index)).mDatabase == this) {
                return tree;
            }
        } catch (ClassCastException e) {
            // Cast and catch an exception instead of calling instanceof to cause a
            // NullPointerException to be thrown if index is null.
        }
        throw new IllegalArgumentException("Index belongs to a different database");
    }

    /**
     * Fully closes and deletes the given index, but does not immediately reclaim the pages it
     * occupied. Run the returned task in any thread to reclaim the pages.
     *
     * <p>Once deleted, the index reference appears empty and {@link ClosedIndexException
     * unmodifiable}. A new index by the original name can be created, which will be assigned a
     * different unique identifier. Any transactions still referring to the old index will not
     * affect the new index.
     *
     * <p>If the deletion task is never started or it doesn't finish normally, it will resume
     * when the database is re-opened. All resumed deletions are completed in serial order by a
     * background thread.
     *
     * @param index non-null open index
     * @return non-null task to call for reclaiming the pages used by the deleted index
     * @throws ClosedIndexException if index reference is closed
     * @throws IllegalArgumentException if index belongs to another database instance
     * @see EventListener
     * @see Index#drop Index.drop
     */
    public Runnable deleteIndex(Index index) throws IOException {
        return deleteIndex(index, 0);
    }

    /**
     * @param redoTxnId non-zero if delete is performed by recovery
     */
    Runnable deleteIndex(Index index, long redoTxnId) throws IOException {
        // Design note: This is a Database method instead of an Index method because it offers
        // an extra degree of safety. See notes in renameIndex.
        return accessTree(index).drop(false);
    }

    /**
     * Called by Tree.drop with root node latch held exclusively.
     */
    Runnable deleteTree(Tree tree) throws IOException {
        Node root = moveToTrash(tree, 0, true);

        if (root == null) {
            // Handle concurrent delete attempt.
            throw new ClosedIndexException();
        }

        Tree trashed = newTreeInstance(tree.mId, tree.mIdBytes, tree.mName, root);

        return new Deletion(trashed, false, null);
    }

    /**
     * @param last null to start with first
     * @return null if none available
     */
    private Tree openNextTrashedTree(byte[] lastIdBytes) throws IOException {
        View view = mRegistryKeyMap.viewPrefix(new byte[] {KEY_TYPE_TRASH_ID}, 1);

        if (lastIdBytes == null) {
            // Tag all the entries that should be deleted automatically. Entries created later
            // will have a different prefix, and so they'll be ignored.
            Cursor c = view.newCursor(Transaction.BOGUS);
            try {
                for (c.first(); c.key() != null; c.next()) {
                    byte[] name = c.value();
                    if (name.length != 0) {
                        name[0] |= 0x80;
                        c.store(name);
                    }
                }
            } finally {
                c.reset();
            }
        }

        byte[] treeIdBytes, name, rootIdBytes;

        Cursor c = view.newCursor(Transaction.BOGUS);
        try {
            if (lastIdBytes == null) {
                c.first();
            } else {
                c.findGt(lastIdBytes);
            }

            while (true) {
                treeIdBytes = c.key();

                if (treeIdBytes == null) {
                    return null;
                }

                rootIdBytes = mRegistry.load(Transaction.BOGUS, treeIdBytes);

                if (rootIdBytes == null) {
                    // Clear out bogus entry in the trash.
                    c.store(null);
                } else {
                    name = c.value();
                    if (name[0] < 0) {
                        // Found a tagged entry.
                        break;
                    }
                }

                c.next();
            }
        } finally {
            c.reset();
        }

        long rootId = decodeLongLE(rootIdBytes, 0);

        if ((name[0] & ~0x80) == 0) {
            name = null;
        } else {
            // Trim off the tag byte.
            byte[] actual = new byte[name.length - 1];
            System.arraycopy(name, 1, actual, 0, actual.length);
            name = actual;
        }

        long treeId = decodeLongBE(treeIdBytes, 0);

        return newTreeInstance(treeId, treeIdBytes, name, loadTreeRoot(rootId));
    }

    private class Deletion implements Runnable {
        private Tree mTrashed;
        private final boolean mResumed;
        private final EventListener mListener;

        Deletion(Tree trashed, boolean resumed, EventListener listener) {
            mTrashed = trashed;
            mResumed = resumed;
            mListener = listener;
        }

        @Override
        public synchronized void run() {
            while (mTrashed != null) {
                delete();
            }
        }

        private void delete() {
            if (mListener != null) {
                mListener.notify(EventType.DELETION_BEGIN,
                                 "Index deletion " + (mResumed ? "resumed" : "begin") +
                                 ": %1$d, name: %2$s",
                                 mTrashed.getId(), mTrashed.getNameString());
            }

            final byte[] idBytes = mTrashed.mIdBytes;

            try {
                long start = System.nanoTime();

                mTrashed.deleteAll();
                Node root = mTrashed.close(true, false);
                removeFromTrash(mTrashed, root);

                if (mListener != null) {
                    double duration = (System.nanoTime() - start) / 1_000_000_000.0;
                    mListener.notify(EventType.DELETION_COMPLETE,
                                     "Index deletion complete: %1$d, name: %2$s, " +
                                     "duration: %3$1.3f seconds",
                                     mTrashed.getId(), mTrashed.getNameString(), duration);
                }

                mTrashed = null;
            } catch (IOException e) {
                if ((!mClosed || mClosedCause != null) && mListener != null) {
                    mListener.notify
                        (EventType.DELETION_FAILED,
                         "Index deletion failed: %1$d, name: %2$s, exception: %3$s",
                         mTrashed.getId(), mTrashed.getNameString(), rootCause(e));
                }
                closeQuietly(null, mTrashed);
                return;
            }

            if (mResumed) {
                try {
                    mTrashed = openNextTrashedTree(idBytes);
                } catch (IOException e) {
                    if ((!mClosed || mClosedCause != null) && mListener != null) {
                        mListener.notify
                            (EventType.DELETION_FAILED,
                             "Unable to resume deletion: %1$s", rootCause(e));
                    }
                    return;
                }
            }
        }
    }

    /**
     * Returns an {@link UnmodifiableViewException unmodifiable} View which maps all available
     * index names to identifiers. Identifiers are long integers, {@link
     * org.cojen.tupl.io.Utils#decodeLongBE big-endian} encoded.
     */
    public View indexRegistryByName() throws IOException {
        return mRegistryKeyMap.viewPrefix(new byte[] {KEY_TYPE_INDEX_NAME}, 1).viewUnmodifiable();
    }

    /**
     * Returns an {@link UnmodifiableViewException unmodifiable} View which maps all available
     * index identifiers to names. Identifiers are long integers, {@link
     * org.cojen.tupl.io.Utils#decodeLongBE big-endian} encoded.
     */
    public View indexRegistryById() throws IOException {
        return mRegistryKeyMap.viewPrefix(new byte[] {KEY_TYPE_INDEX_ID}, 1).viewUnmodifiable();
    }

    /**
     * Returns a new Transaction with the {@link DatabaseConfig#durabilityMode default}
     * durability mode.
     */
    public Transaction newTransaction() {
        return doNewTransaction(mDurabilityMode);
    }

    /**
     * Returns a new Transaction with the given durability mode. If null, the
     * {@link DatabaseConfig#durabilityMode default} is used.
     */
    public Transaction newTransaction(DurabilityMode durabilityMode) {
        return doNewTransaction(durabilityMode == null ? mDurabilityMode : durabilityMode);
    }

    private Transaction doNewTransaction(DurabilityMode durabilityMode) {
        RedoWriter redo = mRedoWriter;
        if (redo != null) {
            redo = redo.txnRedoWriter();
        }
        return new Transaction
            (this, redo, durabilityMode, LockMode.UPGRADABLE_READ, mDefaultLockTimeoutNanos);
    }

    Transaction newAlwaysRedoTransaction() {
        return doNewTransaction(mDurabilityMode.alwaysRedo());
    }

    /**
     * Convenience method which returns a transaction intended for locking and undo. Caller can
     * make modifications, but they won't go to the redo log.
     */
    Transaction newNoRedoTransaction() {
        RedoWriter redo = mRedoWriter;
        if (redo != null) {
            redo = redo.txnRedoWriter();
        }
        return new Transaction(this, redo, DurabilityMode.NO_REDO, LockMode.UPGRADABLE_READ, -1);
    }

    /**
     * Convenience method which returns a transaction intended for locking and undo. Caller can
     * make modifications, but they won't go to the redo log.
     *
     * @param redoTxnId non-zero if operation is performed by recovery
     */
    Transaction newNoRedoTransaction(long redoTxnId) {
        return redoTxnId == 0 ? newNoRedoTransaction() :
            new Transaction(this, redoTxnId, LockMode.UPGRADABLE_READ, -1);
    }

    /**
     * Caller must hold commit lock. This ensures that highest transaction id
     * is persisted correctly by checkpoint.
     */
    void register(UndoLog undo) {
        synchronized (mTxnIdLock) {
            UndoLog top = mTopUndoLog;
            if (top != null) {
                undo.mPrev = top;
                top.mNext = undo;
            }
            mTopUndoLog = undo;
            mUndoLogCount++;
        }
    }

    /**
     * Caller must hold commit lock. This ensures that highest transaction id
     * is persisted correctly by checkpoint.
     *
     * @return non-zero transaction id
     */
    long nextTransactionId() throws IOException {
        long txnId;
        do {
            synchronized (mTxnIdLock) {
                txnId = ++mTxnId;
            }
        } while (txnId == 0);
        return txnId;
    }

    /**
     * Should only be called after all log entries have been truncated or rolled back. Caller
     * does not need to hold db commit lock.
     */
    void unregister(UndoLog log) {
        synchronized (mTxnIdLock) {
            UndoLog prev = log.mPrev;
            UndoLog next = log.mNext;
            if (prev != null) {
                prev.mNext = next;
                log.mPrev = null;
            }
            if (next != null) {
                next.mPrev = prev;
                log.mNext = null;
            } else if (log == mTopUndoLog) {
                mTopUndoLog = prev;
            }
            mUndoLogCount--;
        }
    }

    /**
     * Preallocates pages for immediate use. The actual amount allocated
     * varies, depending on the amount of free pages already available.
     *
     * @return actual amount allocated
     */
    public long preallocate(long bytes) throws IOException {
        if (!mClosed && mPageDb.isDurable()) {
            int pageSize = mPageSize;
            long pageCount = (bytes + pageSize - 1) / pageSize;
            if (pageCount > 0) {
                pageCount = mPageDb.allocatePages(pageCount);
                if (pageCount > 0) {
                    try {
                        checkpoint(true, 0, 0);
                    } catch (Throwable e) {
                        DatabaseException.rethrowIfRecoverable(e);
                        closeQuietly(null, this, e);
                        throw e;
                    }
                }
                return pageCount * pageSize;
            }
        }
        return 0;
    }

    /**
     * Support for capturing a snapshot (hot backup) of the database, while
     * still allowing concurrent modifications. The snapshot contains all data
     * up to the last checkpoint. Call the {@link #checkpoint checkpoint}
     * method immediately before to ensure that an up-to-date snapshot is
     * captured.
     *
     * <p>To restore from a snapshot, store it in the primary data file, which
     * is the base file with a ".db" extension. Make sure no redo log files
     * exist and then open the database. Alternatively, call {@link
     * #restoreFromSnapshot restoreFromSnapshot}, which also supports restoring
     * into separate data files.
     *
     * <p>During the snapshot, temporary files are created to hold pre-modified
     * copies of pages. If the snapshot destination stream blocks for too long,
     * these files keep growing. File growth rate increases too if the database
     * is being heavily modified. In the worst case, the temporary files can
     * become larger than the primary database files.
     *
     * @return a snapshot control object, which must be closed when no longer needed
     */
    public Snapshot beginSnapshot() throws IOException {
        if (!(mPageDb.isDurable())) {
            throw new UnsupportedOperationException("Snapshot only allowed for durable databases");
        }
        checkClosed();
        DurablePageDb pageDb = (DurablePageDb) mPageDb;
        return pageDb.beginSnapshot(mTempFileManager, mTreeNodeMap);
    }

    /**
     * Restore from a {@link #beginSnapshot snapshot}, into the data files defined by the given
     * configuration. All existing data and redo log files at the snapshot destination are
     * deleted before the restore begins.
     *
     * @param in snapshot source; does not require extra buffering; auto-closed
     */
    public static Database restoreFromSnapshot(DatabaseConfig config, InputStream in)
        throws IOException
    {
        config = config.clone();
        PageDb restored;

        File[] dataFiles = config.dataFiles();
        if (dataFiles == null) {
            PageArray dataPageArray = config.mDataPageArray;

            if (dataPageArray == null) {
                throw new UnsupportedOperationException
                    ("Restore only allowed for durable databases");
            }

            // Delete old redo log files.
            deleteNumberedFiles(config.mBaseFile, REDO_FILE_SUFFIX);

            restored = DurablePageDb.restoreFromSnapshot(dataPageArray, null, config.mCrypto, in);
        } else {
            if (!config.mReadOnly) {
                for (File f : dataFiles) {
                    // Delete old data file.
                    f.delete();
                    if (config.mMkdirs) {
                        f.getParentFile().mkdirs();
                    }
                }
            }

            FileFactory factory = config.mFileFactory;
            EnumSet<OpenOption> options = config.createOpenOptions();

            // Delete old redo log files.
            deleteNumberedFiles(config.mBaseFile, REDO_FILE_SUFFIX);

            int pageSize = config.mPageSize;
            if (pageSize <= 0) {
                pageSize = DEFAULT_PAGE_SIZE;
            }

            restored = DurablePageDb.restoreFromSnapshot
                (pageSize, dataFiles, factory, options, null, config.mCrypto, in);
        }

        try {
            restored.close();
        } finally {
            restored.delete();
        }

        return Database.open(config);
    }

    /**
     * Writes a cache priming set into the given stream, which can then be used later to {@link
     * #applyCachePrimer prime} the cache.
     *
     * @param out cache priming destination; buffering is recommended; not auto-closed
     * @see DatabaseConfig#cachePriming
     */
    public void createCachePrimer(OutputStream out) throws IOException {
        if (!(mPageDb.isDurable())) {
            throw new UnsupportedOperationException
                ("Cache priming only allowed for durable databases");
        }

        out = ((DurablePageDb) mPageDb).encrypt(out);

        // Create a clone of the open trees, because concurrent iteration is not supported.
        TreeRef[] openTrees;
        mOpenTreesLatch.acquireShared();
        try {
            openTrees = new TreeRef[mOpenTrees.size()];
            int i = 0;
            for (TreeRef treeRef : mOpenTrees.values()) {
                openTrees[i++] = treeRef;
            }
        } finally {
            mOpenTreesLatch.releaseShared();
        }

        DataOutputStream dout = new DataOutputStream(out);

        dout.writeLong(PRIMER_MAGIC_NUMBER);

        for (TreeRef treeRef : openTrees) {
            Tree tree = treeRef.get();
            if (tree != null && !Tree.isInternal(tree.mId)) {
                // Encode name instead of identifier, to support priming set portability
                // between databases. The identifiers won't match, but the names might.
                byte[] name = tree.mName;
                dout.writeInt(name.length);
                dout.write(name);
                tree.writeCachePrimer(dout);
            }
        }

        // Terminator.
        dout.writeInt(-1);
    }

    /**
     * Prime the cache, from a set encoded {@link #createCachePrimer earlier}.
     *
     * @param in caching priming source; buffering is recommended; not auto-closed
     * @see DatabaseConfig#cachePriming
     */
    public void applyCachePrimer(InputStream in) throws IOException {
        if (!(mPageDb.isDurable())) {
            throw new UnsupportedOperationException
                ("Cache priming only allowed for durable databases");
        }

        in = ((DurablePageDb) mPageDb).decrypt(in);

        DataInputStream din = new DataInputStream(in);

        long magic = din.readLong();
        if (magic != PRIMER_MAGIC_NUMBER) {
            throw new DatabaseException("Wrong cache primer magic number: " + magic);
        }

        while (true) {
            int len = din.readInt();
            if (len < 0) {
                break;
            }
            byte[] name = new byte[len];
            din.readFully(name);
            Index ix = openIndex(name, false);
            if (ix instanceof Tree) {
                ((Tree) ix).applyCachePrimer(din);
            } else {
                Tree.skipCachePrimer(din);
            }
        }
    }

    /**
     * Returns an immutable copy of database statistics.
     */
    public Stats stats() {
        Stats stats = new Stats();

        stats.mPageSize = mPageSize;

        mSharedCommitLock.lock();
        try {
            long cursorCount = 0;
            mOpenTreesLatch.acquireShared();
            try {
                stats.mOpenIndexes = mOpenTrees.size();
                for (TreeRef treeRef : mOpenTrees.values()) {
                    Tree tree = treeRef.get();
                    if (tree != null) {
                        cursorCount += tree.mRoot.countCursors(); 
                    }
                }
            } finally {
                mOpenTreesLatch.releaseShared();
            }

            stats.mCursorCount = cursorCount;

            PageDb.Stats pstats = mPageDb.stats();
            stats.mFreePages = pstats.freePages;
            stats.mTotalPages = pstats.totalPages;

            stats.mLockCount = mLockManager.numLocksHeld();

            synchronized (mTxnIdLock) {
                stats.mTxnCount = mUndoLogCount;
                stats.mTxnsCreated = mTxnId;
            }
        } finally {
            mSharedCommitLock.unlock();
        }

        for (NodeUsageList usageList : mUsageLists) {
            stats.mCachedPages += usageList.size();
        }

        if (!mPageDb.isDurable() && stats.mTotalPages == 0) {
            stats.mTotalPages = stats.mCachedPages;
        }

        return stats;
    }

    /**
     * Immutable copy of database {@link Database#stats statistics}.
     */
    public static class Stats implements Serializable {
        private static final long serialVersionUID = 2L;

        int mPageSize;
        long mFreePages;
        long mTotalPages;
        long mCachedPages;
        int mOpenIndexes;
        long mLockCount;
        long mCursorCount;
        long mTxnCount;
        long mTxnsCreated;

        Stats() {
        }

        /**
         * Returns the allocation page size.
         */
        public int pageSize() {
            return mPageSize;
        }

        /**
         * Returns the amount of unused pages in the database.
         */
        public long freePages() {
            return mFreePages;
        }

        /**
         * Returns the total amount of pages in the database.
         */
        public long totalPages() {
            return mTotalPages;
        }

        /**
         * Returns the current size of the cache, in pages.
         */
        public long cachedPages() {
            return mCachedPages;
        }

        /**
         * Returns the amount of indexes currently open.
         */
        public int openIndexes() {
            return mOpenIndexes;
        }

        /**
         * Returns the amount of locks currently allocated. Locks are created as transactions
         * access or modify records, and they are destroyed when transactions exit or reset. An
         * accumulation of locks can indicate that transactions are not being reset properly.
         */
        public long lockCount() {
            return mLockCount;
        }

        /**
         * Returns the amount of cursors which are in a non-reset state. An accumulation of
         * cursors can indicate that they are not being reset properly.
         */
        public long cursorCount() {
            return mCursorCount;
        }

        /**
         * Returns the amount of fully-established transactions which are in a non-reset
         * state. This value is unaffected by transactions which make no changes, and it is
         * also unaffected by auto-commit transactions. An accumulation of transactions can
         * indicate that they are not being reset properly.
         */
        public long transactionCount() {
            return mTxnCount;
        }

        /**
         * Returns the total amount of fully-established transactions created over the life of
         * the database. This value is unaffected by transactions which make no changes, and it
         * is also unaffected by auto-commit transactions. A resurrected transaction can become
         * fully-established again, further increasing the total created value.
         */
        public long transactionsCreated() {
            return mTxnsCreated;
        }

        @Override
        public int hashCode() {
            long hash = mFreePages;
            hash = hash * 31 + mTotalPages;
            hash = hash * 31 + mTxnsCreated;
            return (int) scramble(hash);
        }

        @Override
        public boolean equals(Object obj) {
            if (this == obj) {
                return true;
            }
            if (obj instanceof Stats) {
                Stats other = (Stats) obj;
                return mPageSize == other.mPageSize
                    && mFreePages == other.mFreePages
                    && mTotalPages == other.mTotalPages
                    && mOpenIndexes == other.mOpenIndexes
                    && mLockCount == other.mLockCount
                    && mCursorCount == other.mCursorCount
                    && mTxnCount == other.mTxnCount
                    && mTxnsCreated == other.mTxnsCreated;
            }
            return false;
        }

        @Override
        public String toString() {
            return "Database.Stats {pageSize=" + mPageSize
                + ", freePages=" + mFreePages
                + ", totalPages=" + mTotalPages
                + ", cachedPages=" + mCachedPages
                + ", openIndexes=" + mOpenIndexes
                + ", lockCount=" + mLockCount
                + ", cursorCount=" + mCursorCount
                + ", transactionCount=" + mTxnCount
                + ", transactionsCreated=" + mTxnsCreated
                + '}';
        }
    }

    /**
     * Flushes, but does not sync, all non-flushed transactions. Transactions
     * committed with {@link DurabilityMode#NO_FLUSH no-flush} effectively
     * become {@link DurabilityMode#NO_SYNC no-sync} durable.
     */
    @Override
    public void flush() throws IOException {
        if (!mClosed && mRedoWriter != null) {
            mRedoWriter.flush();
        }
    }

    /**
     * Persists all non-flushed and non-sync'd transactions. Transactions
     * committed with {@link DurabilityMode#NO_FLUSH no-flush} and {@link
     * DurabilityMode#NO_SYNC no-sync} effectively become {@link
     * DurabilityMode#SYNC sync} durable.
     */
    public void sync() throws IOException {
        if (!mClosed && mRedoWriter != null) {
            mRedoWriter.sync();
        }
    }

    /**
     * Durably sync and checkpoint all changes to the database. In addition to ensuring that
     * all committed transactions are durable, checkpointing ensures that non-transactional
     * modifications are durable. Checkpoints are performed automatically by a background
     * thread, at a {@link DatabaseConfig#checkpointRate configurable} rate.
     */
    public void checkpoint() throws IOException {
        if (!mClosed && mPageDb.isDurable()) {
            try {
                checkpoint(false, 0, 0);
            } catch (Throwable e) {
                DatabaseException.rethrowIfRecoverable(e);
                closeQuietly(null, this, e);
                throw e;
            }
        }
    }

    /**
     * Temporarily suspend automatic checkpoints without waiting for any in-progress checkpoint
     * to complete. Suspend may be invoked multiple times, but each must be paired with a
     * {@link #resumeCheckpoints resume} call to enable automatic checkpoints again.
     *
     * @throws IllegalStateException if suspended more than 2<sup>31</sup> times
     */
    public void suspendCheckpoints() {
        Checkpointer c = mCheckpointer;
        if (c != null) {
            c.suspend();
        }
    }

    /**
     * Resume automatic checkpoints after having been temporarily {@link #suspendCheckpoints
     * suspended}.
     *
     * @throws IllegalStateException if resumed more than suspended
     */
    public void resumeCheckpoints() {
        Checkpointer c = mCheckpointer;
        if (c != null) {
            c.resume();
        }
    }

    /**
     * Compacts the database by shrinking the database file. The compaction target is the
     * desired file utilization, and it controls how much compaction should be performed. A
     * target of 0.0 performs no compaction, and a value of 1.0 attempts to compact as much as
     * possible.
     *
     * <p>If the compaction target cannot be met, the entire operation aborts. If the database
     * is being concurrently modified, large compaction targets will likely never succeed.
     * Although compacting by smaller amounts is more likely to succeed, the entire database
     * must still be scanned. A minimum target of 0.5 is recommended for the compaction to be
     * worth the effort.
     *
     * <p>Compaction requires some amount of free space for page movement, and so some free
     * space might still linger following a massive compaction. More iterations are required to
     * fully complete such a compaction. The first iteration might actually cause the file to
     * grow slightly. This can be prevented by doing a less massive compaction first.
     *
     * @param observer optional observer; pass null for default
     * @param target database file compaction target [0.0, 1.0]
     * @return false if file compaction aborted
     * @throws IllegalArgumentException if compaction target is out of bounds
     * @throws IllegalStateException if compaction is already in progress
     */
    public boolean compactFile(CompactionObserver observer, double target) throws IOException {
        if (target < 0 || target > 1) {
            throw new IllegalArgumentException("Illegal compaction target: " + target);
        }

        if (target == 0) {
            // No compaction to do at all, but not aborted.
            return true;
        }

        long targetPageCount;
        mCheckpointLock.lock();
        try {
            PageDb.Stats stats = mPageDb.stats();
            long usedPages = stats.totalPages - stats.freePages;
            targetPageCount = Math.max(usedPages, (long) (usedPages / target));

            // Determine the maximum amount of space required to store the reserve list nodes
            // and ensure the target includes them.
            long reserve;
            {
                // Total pages freed.
                long freed = stats.totalPages - targetPageCount;

                // Scale by the maximum size for encoding page identifers, assuming no savings
                // from delta encoding.
                freed *= calcUnsignedVarLongLength(stats.totalPages << 1);

                // Divide by the node size, excluding the header (see PageQueue).
                reserve = freed / (mPageSize - (8 + 8));

                // A minimum is required because the regular and free lists need to allocate
                // one extra node at checkpoint. Up to three checkpoints may be issued, so pad
                // by 2 * 3 = 6.
                reserve += 6;
            }

            targetPageCount += reserve;

            if (targetPageCount >= stats.totalPages && targetPageCount >= mPageDb.pageCount()) {
                return true;
            }

            if (!mPageDb.compactionStart(targetPageCount)) {
                return false;
            }
        } finally {
            mCheckpointLock.unlock();
        }

        if (!mPageDb.compactionScanFreeList()) {
            mCheckpointLock.lock();
            try {
                mPageDb.compactionEnd();
            } finally {
                mCheckpointLock.unlock();
            }
            return false;
        }

        // Issue a checkpoint to ensure all dirty nodes are flushed out. This ensures that
        // nodes can be moved out of the compaction zone by simply marking them dirty. If
        // already dirty, they'll not be in the compaction zone unless compaction aborted.
        checkpoint();

        if (observer == null) {
            observer = new CompactionObserver();
        }

        final long highestNodeId = targetPageCount - 1;
        final CompactionObserver fobserver = observer;

        boolean completed = scanAllIndexes(new ScanVisitor() {
            public boolean apply(Tree tree) throws IOException {
                return tree.compactTree(tree.observableView(), highestNodeId, fobserver);
            }
        });

        checkpoint(true, 0, 0);

        if (completed && mPageDb.compactionScanFreeList()) {
            if (!mPageDb.compactionVerify() && mPageDb.compactionScanFreeList()) {
                checkpoint(true, 0, 0);
            }
        }

        mCheckpointLock.lock();
        try {
            completed &= mPageDb.compactionEnd();

            // If completed, then this allows file to shrink. Otherwise, it allows reclaimed
            // reserved pages to be immediately usable.
            checkpoint(true, 0, 0);

            if (completed) {
                // And now, attempt to actually shrink the file.
                return mPageDb.truncatePages();
            }
        } finally {
            mCheckpointLock.unlock();
        }

        return false;
    }

    /**
     * Verifies the integrity of the database and all indexes.
     *
     * @param observer optional observer; pass null for default
     * @return true if verification passed
     */
    public boolean verify(VerificationObserver observer) throws IOException {
        // TODO: Verify free lists.

        if (observer == null) {
            observer = new VerificationObserver();
        }

        final boolean[] passedRef = {true};
        final VerificationObserver fobserver = observer;

        scanAllIndexes(new ScanVisitor() {
            public boolean apply(Tree tree) throws IOException {
                Index view = tree.observableView();
                fobserver.failed = false;
                boolean keepGoing = tree.verifyTree(view, fobserver);
                passedRef[0] &= !fobserver.failed;
                if (keepGoing) {
                    keepGoing = fobserver.indexComplete(view, !fobserver.failed, null);
                }
                return keepGoing;
            }
        });

        return passedRef[0];
    }

    static interface ScanVisitor {
        /**
         * @return false if should stop
         */
        boolean apply(Tree tree) throws IOException;
    }

    /**
     * @return false if stopped
     */
    private boolean scanAllIndexes(ScanVisitor visitor) throws IOException {
        if (!visitor.apply(mRegistry)) {
            return false;
        }
        if (!visitor.apply(mRegistryKeyMap)) {
            return false;
        }

        FragmentedTrash trash = mFragmentedTrash;
        if (trash != null) {
            if (!visitor.apply(trash.mTrash)) {
                return false;
            }
        }

        Cursor all = indexRegistryByName().newCursor(null);
        try {
            for (all.first(); all.key() != null; all.next()) {
                long id = decodeLongBE(all.value(), 0);

                Tree index = lookupIndexById(id);
                if (index != null) {
                    if (!visitor.apply(index)) {
                        return false;
                    }
                } else {
                    // Open the index.
                    index = (Tree) indexById(id);
                    boolean keepGoing = visitor.apply(index);
                    try {
                        index.close();
                    } catch (IllegalStateException e) {
                        // Leave open if in use now.
                    }
                    if (!keepGoing) {
                        return false;
                    }
                }
            }
        } finally {
            all.reset();
        }

        return true;
    }

    /**
     * Closes the database, ensuring durability of committed transactions. No
     * checkpoint is performed by this method, and so non-transactional
     * modifications can be lost.
     *
     * @see #shutdown
     */
    @Override
    public void close() throws IOException {
        close(null, false);
    }

    /**
     * Closes the database after an unexpected failure. No checkpoint is performed by this
     * method, and so non-transactional modifications can be lost.
     *
     * @param cause if non-null, delivers a {@link EventType#PANIC_UNHANDLED_EXCEPTION panic}
     * event and future database accesses will rethrow the cause
     * @see #shutdown
     */
    @Override
    public void close(Throwable cause) throws IOException {
        close(cause, false);
    }

    /**
     * Cleanly closes the database, ensuring durability of all modifications. A checkpoint is
     * issued first, and so a quick recovery is performed when the database is re-opened. As a
     * side effect of shutting down, all extraneous files are deleted.
     */
    public void shutdown() throws IOException {
        close(null, mPageDb.isDurable());
    }

    protected void finalize() throws IOException {
        close();
    }

    private void close(Throwable cause, boolean shutdown) throws IOException {
        if (cause != null && !mClosed) {
            if (cClosedCauseUpdater.compareAndSet(this, null, cause) && mEventListener != null) {
                mEventListener.notify(EventType.PANIC_UNHANDLED_EXCEPTION,
                                      "Closing database due to unhandled exception: %1$s",
                                      rootCause(cause));
            }
        }

        Checkpointer c = mCheckpointer;

        if (shutdown) {
            mCheckpointLock.lock();
            try {
                if (mClosed) {
                    return;
                }
                checkpoint(true, 0, 0);
                mClosed = true;
                if (c != null) {
                    c.close();
                }
            } finally {
                mCheckpointLock.unlock();
            }
        } else {
            if (c != null) {
                c.close();
            }
            // Wait for any in-progress checkpoint to complete.
            mCheckpointLock.lock();
            try {
                if (mClosed) {
                    return;
                }
                mClosed = true;
            } finally {
                mCheckpointLock.unlock();
            }
        }

        try {
            mCheckpointer = null;

            if (mOpenTrees != null) {
                final ArrayList<TreeRef> trees;
                mOpenTreesLatch.acquireExclusive();
                try {
                    trees = new ArrayList<>(mOpenTreesById.size());

                    mOpenTreesById.traverse(new LHashTable.Visitor
                                            <LHashTable.ObjEntry<TreeRef>, IOException>()
                    {
                        public boolean visit(LHashTable.ObjEntry<TreeRef> entry)
                            throws IOException
                        {
                            trees.add(entry.value);
                            return true;
                        }
                    });

                    mOpenTrees.clear();
                } finally {
                    mOpenTreesLatch.releaseExclusive();
                }

                for (TreeRef ref : trees) {
                    Tree tree = ref.get();
                    if (tree != null) {
                        tree.close();
                    }
                }
            }

            Lock lock = mSharedCommitLock;
            if (lock != null) {
                lock.lock();
            }
            try {
                if (mUsageLists != null) {
                    for (NodeUsageList usageList : mUsageLists) {
                        if (usageList != null) {
                            usageList.delete();
                        }
                    }
                }

                if (mTreeNodeMap != null) {
                    mTreeNodeMap.delete();
                }

                if (mDirtyList != null) {
                    mDirtyList.delete();
                }

                // FIXME: Need to delete internal tree root nodes and undo log nodes.

                IOException ex = null;

                ex = closeQuietly(ex, mRedoWriter, cause);
                ex = closeQuietly(ex, mPageDb, cause);
                ex = closeQuietly(ex, mTempFileManager, cause);

                if (shutdown && mBaseFile != null) {
                    deleteRedoLogFiles();
                    new File(mBaseFile.getPath() + INFO_FILE_SUFFIX).delete();
                    ex = closeQuietly(ex, mLockFile, cause);
                    new File(mBaseFile.getPath() + LOCK_FILE_SUFFIX).delete();
                } else {
                    ex = closeQuietly(ex, mLockFile, cause);
                }

                if (mLockManager != null) {
                    mLockManager.close();
                }

                if (ex != null) {
                    throw ex;
                }
            } finally {
                if (lock != null) {
                    lock.unlock();
                }
            }
        } finally {
            if (mPageDb != null) {
                mPageDb.delete();
            }
            if (mSparePagePool != null) {
                mSparePagePool.delete();
            }
            p_delete(mCommitHeader);
        }
    }

    void checkClosed() throws DatabaseException {
        if (mClosed) {
            String message = "Closed";
            Throwable cause = mClosedCause;
            if (cause != null) {
                message += "; " + rootCause(cause);
            }
            throw new DatabaseException(message, cause);
        }
    }

    void treeClosed(Tree tree) {
        mOpenTreesLatch.acquireExclusive();
        try {
            TreeRef ref = mOpenTreesById.getValue(tree.mId);
            if (ref != null && ref.get() == tree) {
                ref.clear();
                mOpenTrees.remove(tree.mName);
                mOpenTreesById.remove(tree.mId);
            }
        } finally {
            mOpenTreesLatch.releaseExclusive();
        }
    }

    /**
     * @return new tree or null if given tree was not the currently open one
     */
    Tree replaceClosedTree(Tree tree, Node newRoot) {
        mOpenTreesLatch.acquireExclusive();
        try {
            TreeRef ref = mOpenTreesById.getValue(tree.mId);
            if (ref != null && ref.get() == tree) {
                ref.clear();
                tree = newTreeInstance(tree.mId, tree.mIdBytes, tree.mName, newRoot);
                ref = new TreeRef(tree, mOpenTreesRefQueue);
                mOpenTrees.put(tree.mName, ref);
                mOpenTreesById.insert(tree.mId).value = ref;
                return tree;
            } else {
                return null;
            }
        } finally {
            mOpenTreesLatch.releaseExclusive();
        }
    }

    /**
     * @param redoTxnId non-zero if move is performed by recovery
     * @return root node of deleted tree; null if closed or already in the trash
     */
    private Node moveToTrash(final Tree tree, final long redoTxnId, final boolean rootLatched)
        throws IOException
    {
        final byte[] idKey = newKey(KEY_TYPE_INDEX_ID, tree.mIdBytes);
        final byte[] trashIdKey = newKey(KEY_TYPE_TRASH_ID, tree.mIdBytes);

        final Transaction txn;

        if (redoTxnId != 0) {
            txn = newNoRedoTransaction(redoTxnId);
        } else {
            txn = newAlwaysRedoTransaction();
        }

        try {
            if (mRegistryKeyMap.load(txn, trashIdKey) != null) {
                // Already in the trash.
                return null;
            }

            byte[] treeName = mRegistryKeyMap.exchange(txn, idKey, null);

            if (treeName == null) {
                // A trash entry with just a zero indicates that the name is null.
                mRegistryKeyMap.store(txn, trashIdKey, new byte[1]);
            } else {
                byte[] nameKey = newKey(KEY_TYPE_INDEX_NAME, treeName);
                mRegistryKeyMap.remove(txn, nameKey, tree.mIdBytes);
                // Tag the trash entry to indicate that name is non-null. Note that nameKey
                // instance is modified directly.
                nameKey[0] = 1;
                mRegistryKeyMap.store(txn, trashIdKey, nameKey);
            }

            RedoWriter redo;
            if (redoTxnId == 0 && (redo = mRedoWriter) != null) {
                long commitPos;

                final Lock commitLock = sharedCommitLock();
                commitLock.lock();
                try {
                    commitPos = redo.deleteIndex
                        (txn.txnId(), tree.mId, mDurabilityMode.alwaysRedo());
                } finally {
                    commitLock.unlock();
                }

                if (commitPos != 0) {
                    // Must wait for durability confirmation before performing actions below
                    // which cannot be easily rolled back. No global latches or locks are held
                    // while waiting.
                    redo.txnCommitSync(txn, commitPos);
                }
            }

            txn.commit();
        } catch (Throwable e) {
            DatabaseException.rethrowIfRecoverable(e);
            throw closeOnFailure(this, e);
        } finally {
            txn.reset();
        }

        return tree.close(true, rootLatched);
    }

    /**
     * Must be called after all entries in the tree have been deleted and tree is closed.
     */
    void removeFromTrash(Tree tree, Node root) throws IOException {
        byte[] trashIdKey = newKey(KEY_TYPE_TRASH_ID, tree.mIdBytes);

        final Lock commitLock = sharedCommitLock();
        commitLock.lock();
        try {
            root.acquireExclusive();
            deleteNode(root);
            mRegistryKeyMap.delete(Transaction.BOGUS, trashIdKey);
            mRegistry.delete(Transaction.BOGUS, tree.mIdBytes);
        } catch (Throwable e) {
            throw closeOnFailure(this, e);
        } finally {
            commitLock.unlock();
        }
    }

    /**
     * @param rootId pass zero to create
     * @return unlatched and unevictable root node
     */
    private Node loadTreeRoot(final long rootId) throws IOException {
        if (rootId != 0) {
            // Check if root node is still around after tree was closed.
            final int hash = NodeMap.hash(rootId);
            final Node rootNode = mTreeNodeMap.get(rootId, hash);
            if (rootNode != null) {
                rootNode.acquireShared();
                try {
                    if (rootId == rootNode.mId) {
                        rootNode.makeUnevictable();
                        mTreeNodeMap.remove(rootNode, hash);
                        return rootNode;
                    }
                } finally {
                    rootNode.releaseShared();
                }
            }
        }

        final Node rootNode = allocLatchedNode(rootId, NodeUsageList.MODE_UNEVICTABLE);

        try {
            if (rootId == 0) {
                rootNode.asEmptyRoot();
            } else {
                try {
                    rootNode.read(this, rootId);
                } catch (IOException e) {
                    rootNode.makeEvictableNow();
                    throw e;
                }
            }
        } finally {
            rootNode.releaseExclusive();
        }

        return rootNode;
    }

    /**
     * Loads the root registry node, or creates one if store is new. Root node
     * is not eligible for eviction.
     */
    private Node loadRegistryRoot(byte[] header, ReplicationManager rm) throws IOException {
        int version = decodeIntLE(header, I_ENCODING_VERSION);

        long rootId;
        if (version == 0) {
            rootId = 0;
            // No registry; clearly nothing has been checkpointed.
            mHasCheckpointed = false;
        } else {
            if (version != ENCODING_VERSION) {
                throw new CorruptDatabaseException("Unknown encoding version: " + version);
            }

            long replEncoding = decodeLongLE(header, I_REPL_ENCODING);

            if (rm == null) {
                if (replEncoding != 0) {
                    throw new DatabaseException
                        ("Database must be configured with a replication manager, " +
                         "identified by: " + replEncoding);
                }
            } else {
                if (replEncoding == 0) {
                    throw new DatabaseException
                        ("Database was created initially without a replication manager");
                }
                long expectedReplEncoding = rm.encoding();
                if (replEncoding != expectedReplEncoding) {
                    throw new DatabaseException
                        ("Database was created initially with a different replication manager, " +
                         "identified by: " + replEncoding);
                }
            }

            rootId = decodeLongLE(header, I_ROOT_PAGE_ID);
        }

        return loadTreeRoot(rootId);
    }

    private Tree openInternalTree(long treeId, boolean create) throws IOException {
        return openInternalTree(treeId, create, null);
    }

    private Tree openInternalTree(long treeId, boolean create, DatabaseConfig config)
        throws IOException
    {
        final Lock commitLock = sharedCommitLock();
        commitLock.lock();
        try {
            byte[] treeIdBytes = new byte[8];
            encodeLongBE(treeIdBytes, 0, treeId);
            byte[] rootIdBytes = mRegistry.load(Transaction.BOGUS, treeIdBytes);
            long rootId;
            if (rootIdBytes != null) {
                rootId = decodeLongLE(rootIdBytes, 0);
            } else {
                if (!create) {
                    return null;
                }
                rootId = 0;
            }

            Node root = loadTreeRoot(rootId);

            // Cannot call newTreeInstance because mRedoWriter isn't set yet.
            if (config != null && config.mReplManager != null) {
                return new TxnTree(this, treeId, treeIdBytes, null, root);
            }

            return newTreeInstance(treeId, treeIdBytes, null, root);
        } finally {
            commitLock.unlock();
        }
    }

    private Index openIndex(byte[] name, boolean create) throws IOException {
        checkClosed();

        Tree tree = quickFindIndex(name);
        if (tree != null) {
            return tree;
        }

        final Lock commitLock = sharedCommitLock();
        commitLock.lock();
        try {
            // Cleaup before opening more indexes.
            cleanupUnreferencedTrees();

            byte[] nameKey = newKey(KEY_TYPE_INDEX_NAME, name);
            byte[] treeIdBytes = mRegistryKeyMap.load(null, nameKey);
            long treeId;
            // Is non-null if index was created.
            byte[] idKey;

            if (treeIdBytes != null) {
                idKey = null;
                treeId = decodeLongBE(treeIdBytes, 0);
            } else if (!create) {
                return null;
            } else {
                Transaction createTxn = null;

                mOpenTreesLatch.acquireExclusive();
                try {
                    treeIdBytes = mRegistryKeyMap.load(null, nameKey);
                    if (treeIdBytes != null) {
                        idKey = null;
                        treeId = decodeLongBE(treeIdBytes, 0);
                    } else {
                        treeIdBytes = new byte[8];

                        // Non-transactional operations are critical, in that
                        // any failure is treated as non-recoverable.
                        boolean critical = true;
                        try {
                            do {
                                critical = false;
                                treeId = nextTreeId();
                                encodeLongBE(treeIdBytes, 0, treeId);
                                critical = true;
                            } while (!mRegistry.insert
                                     (Transaction.BOGUS, treeIdBytes, EMPTY_BYTES));

                            critical = false;

                            try {
                                idKey = newKey(KEY_TYPE_INDEX_ID, treeIdBytes);

                                if (mRedoWriter instanceof ReplRedoController) {
                                    // Confirmation is required when replicated.
                                    createTxn = newTransaction(DurabilityMode.SYNC);
                                } else {
                                    createTxn = newAlwaysRedoTransaction();
                                }

                                if (!mRegistryKeyMap.insert(createTxn, idKey, name)) {
                                    throw new DatabaseException("Unable to insert index id");
                                }
                                if (!mRegistryKeyMap.insert(createTxn, nameKey, treeIdBytes)) {
                                    throw new DatabaseException("Unable to insert index name");
                                }
                            } catch (Throwable e) {
                                critical = true;
                                try {
                                    if (createTxn != null) {
                                        createTxn.reset();
                                    }
                                    mRegistry.delete(Transaction.BOGUS, treeIdBytes);
                                    critical = false;
                                } catch (Throwable e2) {
                                    e.addSuppressed(e2);
                                }
                                throw e;
                            }
                        } catch (Throwable e) {
                            if (!critical) {
                                DatabaseException.rethrowIfRecoverable(e);
                            }
                            throw closeOnFailure(this, e);
                        }
                    }
                } finally {
                    // Release to allow opening other indexes while blocked on commit.
                    mOpenTreesLatch.releaseExclusive();
                }

                if (createTxn != null) {
                    try {
                        createTxn.commit();
                    } catch (Throwable e) {
                        try {
                            createTxn.reset();
                            mRegistry.delete(Transaction.BOGUS, treeIdBytes);
                        } catch (Throwable e2) {
                            e.addSuppressed(e2);
                            throw closeOnFailure(this, e);
                        }
                        DatabaseException.rethrowIfRecoverable(e);
                        throw closeOnFailure(this, e);
                    }
                }
            }

            // Use a transaction to ensure that only one thread loads the
            // requested index. Nothing is written into it.
            Transaction txn = newNoRedoTransaction();
            try {
                // Pass the transaction to acquire the lock.
                byte[] rootIdBytes = mRegistry.load(txn, treeIdBytes);

                tree = quickFindIndex(name);
                if (tree != null) {
                    // Another thread got the lock first and loaded the index.
                    return tree;
                }

                long rootId = (rootIdBytes == null || rootIdBytes.length == 0) ? 0
                    : decodeLongLE(rootIdBytes, 0);
                tree = newTreeInstance(treeId, treeIdBytes, name, loadTreeRoot(rootId));

                TreeRef treeRef = new TreeRef(tree, mOpenTreesRefQueue);

                mOpenTreesLatch.acquireExclusive();
                try {
                    mOpenTrees.put(name, treeRef);
                    mOpenTreesById.insert(treeId).value = treeRef;
                } finally {
                    mOpenTreesLatch.releaseExclusive();
                }

                return tree;
            } catch (Throwable e) {
                if (idKey != null) {
                    // Rollback create of new index.
                    try {
                        mRegistryKeyMap.delete(null, idKey);
                        mRegistryKeyMap.delete(null, nameKey);
                        mRegistry.delete(Transaction.BOGUS, treeIdBytes);
                    } catch (Throwable e2) {
                        // Ignore.
                    }
                }
                throw e;
            } finally {
                txn.reset();
            }
        } finally {
            commitLock.unlock();
        }
    }

    private Tree newTreeInstance(long id, byte[] idBytes, byte[] name, Node root) {
        if (mRedoWriter instanceof ReplRedoWriter) {
            // Always need an explcit transaction when using auto-commit, to ensure that
            // rollback is possible.
            return new TxnTree(this, id, idBytes, name, root);
        } else {
            return new Tree(this, id, idBytes, name, root);
        }
    }

    private long nextTreeId() throws IOException {
        // By generating identifiers from a 64-bit sequence, it's effectively
        // impossible for them to get re-used after trees are deleted.

        Transaction txn = newAlwaysRedoTransaction();
        try {
            // Tree id mask, to make the identifiers less predictable and
            // non-compatible with other database instances.
            long treeIdMask;
            {
                byte[] key = {KEY_TYPE_TREE_ID_MASK};
                byte[] treeIdMaskBytes = mRegistryKeyMap.load(txn, key);

                if (treeIdMaskBytes == null) {
                    treeIdMaskBytes = new byte[8];
                    random().nextBytes(treeIdMaskBytes);
                    mRegistryKeyMap.store(txn, key, treeIdMaskBytes);
                }

                treeIdMask = decodeLongLE(treeIdMaskBytes, 0);
            }

            byte[] key = {KEY_TYPE_NEXT_TREE_ID};
            byte[] nextTreeIdBytes = mRegistryKeyMap.load(txn, key);

            if (nextTreeIdBytes == null) {
                nextTreeIdBytes = new byte[8];
            }
            long nextTreeId = decodeLongLE(nextTreeIdBytes, 0);

            long treeId;
            do {
                treeId = scramble((nextTreeId++) ^ treeIdMask);
            } while (Tree.isInternal(treeId));

            encodeLongLE(nextTreeIdBytes, 0, nextTreeId);
            mRegistryKeyMap.store(txn, key, nextTreeIdBytes);
            txn.commit();

            return treeId;
        } finally {
            txn.reset();
        }
    }

    /**
     * @return null if not found
     */
    private Tree quickFindIndex(byte[] name) throws IOException {
        TreeRef treeRef;
        mOpenTreesLatch.acquireShared();
        try {
            treeRef = mOpenTrees.get(name);
            if (treeRef == null) {
                return null;
            }
            Tree tree = treeRef.get();
            if (tree != null) {
                return tree;
            }
        } finally {
            mOpenTreesLatch.releaseShared();
        }

        // Ensure that root node of cleared tree reference is available in the node map before
        // potentially replacing it. Weak references are cleared before they are enqueued, and
        // so polling the queue does not guarantee node eviction. Process the tree directly.
        cleanupUnreferencedTree(treeRef);

        return null;
    }

    /**
     * Tree instances retain a reference to an unevictable root node. If tree is no longer in
     * use, allow it to be evicted. Method cannot be called while a checkpoint is in progress.
     */
    private void cleanupUnreferencedTrees() throws IOException {
        final ReferenceQueue<Tree> queue = mOpenTreesRefQueue;
        if (queue == null) {
            return;
        }
        try {
            while (true) {
                Reference<? extends Tree> ref = queue.poll();
                if (ref == null) {
                    break;
                }
                if (ref instanceof TreeRef) {
                    cleanupUnreferencedTree((TreeRef) ref);
                }
            }
        } catch (Exception e) {
            if (!mClosed) {
                throw e;
            }
        }
    }

    private void cleanupUnreferencedTree(TreeRef ref) throws IOException {
        Node root = ref.mRoot;
        root.acquireShared();
        try {
            mOpenTreesLatch.acquireExclusive();
            try {
                LHashTable.ObjEntry<TreeRef> entry = mOpenTreesById.get(ref.mId);
                if (entry == null || entry.value != ref) {
                    return;
                }
                mOpenTrees.remove(ref.mName);
                mOpenTreesById.remove(ref.mId);
                root.makeEvictableNow();
                if (root.mId != 0) {
                    mTreeNodeMap.put(root);
                }
            } finally {
                mOpenTreesLatch.releaseExclusive();
            }
        } finally {
            root.releaseShared();
        }
    }

    private static byte[] newKey(byte type, byte[] payload) {
        byte[] key = new byte[1 + payload.length];
        key[0] = type;
        arraycopy(payload, 0, key, 1, payload.length);
        return key;
    }

    /**
     * Returns the fixed size of all pages in the store, in bytes.
     */
    int pageSize() {
        return mPageSize;
    }

    /**
     * Access the shared commit lock, which prevents commits while held. In general, it should
     * be acquired before any node latches, but postponing acquisition reduces the total time
     * held. Checkpoints don't have to wait as long for the exclusive commit lock. Because node
     * latching first isn't the canonical ordering, acquiring the shared commit lock later must
     * be prepared to abort. Try to acquire first, and if it fails, release the node latch and
     * do over.
     */
    Lock sharedCommitLock() {
        return mSharedCommitLock;
    }

    /**
     * Acquires the excluisve commit lock, which prevents any database modifications.
     */
    Lock acquireExclusiveCommitLock() throws InterruptedIOException {
        // If the commit lock cannot be immediately obtained, it's due to a shared lock being
        // held for a long time. While waiting for the exclusive lock, all other shared
        // requests are queued. By waiting a timed amount and giving up, the exclusive lock
        // request is effectively de-prioritized. For each retry, the timeout is doubled, to
        // ensure that the checkpoint request is not starved.
        Lock commitLock = mPageDb.exclusiveCommitLock();
        try {
            long timeoutMillis = 1;
            while (!commitLock.tryLock(timeoutMillis, TimeUnit.MILLISECONDS)) {
                timeoutMillis <<= 1;
            }
            return commitLock;
        } catch (InterruptedException e) {
            throw new InterruptedIOException();
        }
    }

    /**
     * Returns a new or recycled Node instance, latched exclusively, with an undefined id and a
     * clean state.
     *
     * @param anyNodeId id of any node, for spreading allocations around
     */
    Node allocLatchedNode(long anyNodeId) throws IOException {
        return allocLatchedNode(anyNodeId, 0);
    }

    /**
     * Returns a new or recycled Node instance, latched exclusively, with an undefined id and a
     * clean state.
     *
     * @param anyNodeId id of any node, for spreading allocations around
     * @param mode MODE_UNEVICTABLE if allocated node cannot be automatically evicted
     */
    Node allocLatchedNode(long anyNodeId, int mode) throws IOException {
        mode |= mPageDb.allocMode();

        NodeUsageList[] usageLists = mUsageLists;
        int listIx = ((int) anyNodeId) & (usageLists.length - 1);

        for (int trial = 1; trial <= 3; trial++) {
            for (int i=0; i<usageLists.length; i++) {
                Node node = usageLists[listIx].tryAllocLatchedNode(trial, mode);
                if (node != null) {
                    return node;
                }
                if (--listIx < 0) {
                    listIx = usageLists.length - 1;
                }
            }

            checkClosed();

            final Lock commitLock = sharedCommitLock();
            commitLock.lock();
            try {
                // Try to free up nodes from unreferenced trees.
                cleanupUnreferencedTrees();
            } finally {
                commitLock.unlock();
            }
        }

        if (mPageDb.isDurable()) {
            throw new CacheExhaustedException();
        } else {
            throw new DatabaseFullException();
        }
    }

    /**
     * Returns a new or recycled Node instance, latched exclusively and marked
     * dirty. Caller must hold commit lock.
     */
    Node allocDirtyNode() throws IOException {
        return allocDirtyNode(0);
    }

    /**
     * Returns a new or recycled Node instance, latched exclusively, marked
     * dirty and unevictable. Caller must hold commit lock.
     *
     * @param mode MODE_UNEVICTABLE if allocated node cannot be automatically evicted
     */
    Node allocDirtyNode(int mode) throws IOException {
        Node node = mPageDb.allocLatchedNode(this, mode);
        node.mCachedState = mCommitState;
        mDirtyList.add(node);
        return node;
    }

    /**
     * Returns a new or recycled Node instance, latched exclusively and marked
     * dirty. Caller must hold commit lock.
     */
    Node allocDirtyFragmentNode() throws IOException {
        Node node = allocDirtyNode();
        mFragmentCache.put(node);
        return node;
    }

    /**
     * Caller must hold commit lock and any latch on node.
     */
    boolean shouldMarkDirty(Node node) {
        return node.mCachedState != mCommitState && node.mId != Node.STUB_ID;
    }

    /**
     * Caller must hold commit lock and exclusive latch on node. Method does
     * nothing if node is already dirty. Latch is never released by this method,
     * even if an exception is thrown.
     *
     * @return true if just made dirty and id changed
     */
    boolean markDirty(Tree tree, Node node) throws IOException {
        if (node.mCachedState == mCommitState || node.mId == Node.STUB_ID) {
            return false;
        } else {
            doMarkDirty(tree, node);
            return true;
        }
    }

    /**
     * Caller must hold commit lock and exclusive latch on node. Method does
     * nothing if node is already dirty. Latch is never released by this method,
     * even if an exception is thrown.
     *
     * @return true if just made dirty and id changed
     */
    boolean markFragmentDirty(Node node) throws IOException {
        if (node.mCachedState == mCommitState) {
            return false;
        } else {
            long newId = mPageDb.allocPage();
            mDirtyList.add(node);
            long oldId = node.mId;
            if (oldId != 0) {
                mPageDb.deletePage(oldId);
                mTreeNodeMap.remove(node, NodeMap.hash(oldId));
            }
            if (node.mCachedState != CACHED_CLEAN) {
                node.write(mPageDb);
            }
            dirty(node, newId);
            mTreeNodeMap.put(node);
            return true;
        }
    }

    /**
     * Caller must hold commit lock and exclusive latch on node. Method does
     * nothing if node is already dirty. Latch is never released by this method,
     * even if an exception is thrown.
     */
    void markUndoLogDirty(Node node) throws IOException {
        if (node.mCachedState != mCommitState) {
            long newId = mPageDb.allocPage();
            mDirtyList.add(node);
            long oldId = node.mId;
            mPageDb.deletePage(oldId);
            node.write(mPageDb);
            dirty(node, newId);
        }
    }

    /**
     * Caller must hold commit lock and exclusive latch on node. Method must
     * not be called if node is already dirty. Latch is never released by this
     * method, even if an exception is thrown.
     */
    void doMarkDirty(Tree tree, Node node) throws IOException {
        long newId = mPageDb.allocPage();
        mDirtyList.add(node);
        long oldId = node.mId;
        if (oldId != 0) {
            mPageDb.deletePage(oldId);
            mTreeNodeMap.remove(node, NodeMap.hash(oldId));
        }
        if (node.mCachedState != CACHED_CLEAN) {
            node.write(mPageDb);
        }
        if (node == tree.mRoot && tree.mIdBytes != null) {
            byte[] newEncodedId = new byte[8];
            encodeLongLE(newEncodedId, 0, newId);
            mRegistry.store(Transaction.BOGUS, tree.mIdBytes, newEncodedId);
        }
        dirty(node, newId);
        mTreeNodeMap.put(node);
    }

    /**
     * Caller must hold commit lock and exclusive latch on node.
     */
    private void dirty(Node node, long newId) {
        node.mId = newId;
        node.mCachedState = mCommitState;
    }

    /**
     * Remove the old node from the dirty list and swap in the new node. Caller must hold
     * commit lock and latched the old node. The cached state of the nodes is not altered.
     */
    void swapIfDirty(Node oldNode, Node newNode) {
        mDirtyList.swapIfDirty(oldNode, newNode);
    }

    /**
     * Caller must hold commit lock and exclusive latch on node. This method
     * should only be called for nodes whose existing data is not needed.
     */
    void redirty(Node node) {
        node.mCachedState = mCommitState;
        mDirtyList.add(node);
    }

    /**
     * Similar to markDirty method except no new page is reserved, and old page
     * is not immediately deleted. Caller must hold commit lock and exclusive
     * latch on node. Latch is never released by this method, unless an
     * exception is thrown.
     */
    void prepareToDelete(Node node) throws IOException {
        // Hello. My name is Inigo Montoya. You killed my father. Prepare to die. 
        if (node.mCachedState == mCheckpointFlushState) {
            // Node must be committed with the current checkpoint, and so
            // it must be written out before it can be deleted.
            try {
                node.write(mPageDb);
            } catch (Throwable e) {
                node.releaseExclusive();
                throw e;
            }
        }
    }

    /**
     * Caller must hold commit lock and exclusive latch on node. The
     * prepareToDelete method must have been called first. Latch is always
     * released by this method, even if an exception is thrown.
     */
    void deleteNode(Node node) throws IOException {
        deleteNode(node, true);
    }

    /**
     * @param canRecycle true if node's page can be immediately re-used
     */
    void deleteNode(Node node, boolean canRecycle) throws IOException {
        try {
            long id = node.mId;
            if (canRecycle) {
                deletePage(id, node.mCachedState);
            } else if (id != 0) {
                mPageDb.deletePage(id);
            }

            mTreeNodeMap.remove(node, NodeMap.hash(id));

            // When id is <= 1, it won't be moved to a secondary cache. Preserve the original
            // id for non-durable database to recycle it. Durable database relies on free list.
            node.mId = -id;

            // When node is re-allocated, it will be evicted. Ensure that eviction
            // doesn't write anything.
            node.mCachedState = CACHED_CLEAN;
        } catch (Throwable e) {
            node.releaseExclusive();
            throw e;
        }

        // Always releases the node latch.
        node.unused();
    }

    /**
     * Caller must hold commit lock.
     */
    void deletePage(long id, int cachedState) throws IOException {
        if (id != 0) {
            if (cachedState == mCommitState) {
                // Newly reserved page was never used, so recycle it.
                mPageDb.recyclePage(id);
            } else {
                // Old data must survive until after checkpoint.
                mPageDb.deletePage(id);
            }
        }
    }

    /**
     * Breakup a large value into separate pages, returning a new value which
     * encodes the page references. Caller must hold commit lock.
     *
     * Returned value begins with a one byte header:
     *
     * 0b0000_ffip
     *
     * The leading 4 bits define the encoding type, which must be 0. The 'f' bits define the
     * full value length field size: 2, 4, 6, or 8 bytes. The 'i' bit defines the inline
     * content length field size: 0 or 2 bytes. The 'p' bit is clear if direct pointers are
     * used, and set for indirect pointers. Pointers are always 6 bytes.
     *
     * @param value can be null if value is all zeros
     * @param max maximum allowed size for returned byte array; must not be
     * less than 11 (can be 9 if full value length is < 65536)
     * @return null if max is too small
     */
    byte[] fragment(final byte[] value, final long vlength, int max)
        throws IOException
    {
        int pageSize = mPageSize;
        long pageCount = vlength / pageSize;
        int remainder = (int) (vlength % pageSize);

        if (vlength >= 65536) {
            // Subtract header size, full length field size, and size of one pointer.
            max -= (1 + 4 + 6);
        } else if (pageCount == 0 && remainder <= (max - (1 + 2 + 2))) {
            // Entire value fits inline. It didn't really need to be
            // encoded this way, but do as we're told.
            byte[] newValue = new byte[(1 + 2 + 2) + (int) vlength];
            newValue[0] = 0x02; // ff=0, i=1, p=0
            encodeShortLE(newValue, 1, (int) vlength);     // full length
            encodeShortLE(newValue, 1 + 2, (int) vlength); // inline length
            arrayCopyOrFill(value, 0, newValue, (1 + 2 + 2), (int) vlength);
            return newValue;
        } else {
            // Subtract header size, full length field size, and size of one pointer.
            max -= (1 + 2 + 6);
        }

        if (max < 0) {
            return null;
        }

        long pointerSpace = pageCount * 6;

        byte[] newValue;
        if (remainder <= max && remainder < 65536
            && (pointerSpace <= (max + (6 - 2) - remainder)))
        {
            // Remainder fits inline, minimizing internal fragmentation. All
            // extra pages will be full. All pointers fit too; encode direct.

            // Conveniently, 2 is the header bit and the inline length field size.
            int inline = remainder == 0 ? 0 : 2;

            byte header = (byte) inline;
            int offset;
            if (vlength < (1L << (2 * 8))) {
                // (2 byte length field)
                offset = 1 + 2;
            } else if (vlength < (1L << (4 * 8))) {
                header |= 0x04; // ff = 1 (4 byte length field)
                offset = 1 + 4;
            } else if (vlength < (1L << (6 * 8))) {
                header |= 0x08; // ff = 2 (6 byte length field)
                offset = 1 + 6;
            } else {
                header |= 0x0c; // ff = 3 (8 byte length field)
                offset = 1 + 8;
            }

            int poffset = offset + inline + remainder;
            newValue = new byte[poffset + (int) pointerSpace];
            if (pageCount > 0) {
                if (value == null) {
                    // Value is sparse, so just fill with null pointers.
                    fill(newValue, poffset, poffset + ((int) pageCount) * 6, (byte) 0);
                } else {
                    int voffset = remainder;
                    while (true) {
                        Node node = allocDirtyFragmentNode();
                        try {
                            encodeInt48LE(newValue, poffset, node.mId);
                            p_copyFromArray(value, voffset, node.mPage, 0, pageSize);
                            if (pageCount == 1) {
                                break;
                            }
                        } finally {
                            node.releaseExclusive();
                        }
                        pageCount--;
                        poffset += 6;
                        voffset += pageSize;
                    }
                }
            }

            newValue[0] = header;

            if (remainder != 0) {
                encodeShortLE(newValue, offset, remainder); // inline length
                arrayCopyOrFill(value, 0, newValue, offset + 2, remainder);
            }
        } else {
            // Remainder doesn't fit inline, so don't encode any inline
            // content. Last extra page will not be full.
            pageCount++;
            pointerSpace += 6;

            byte header;
            int offset;
            if (vlength < (1L << (2 * 8))) {
                header = 0x00; // ff = 0, i=0
                offset = 1 + 2;
            } else if (vlength < (1L << (4 * 8))) {
                header = 0x04; // ff = 1, i=0
                offset = 1 + 4;
            } else if (vlength < (1L << (6 * 8))) {
                header = 0x08; // ff = 2, i=0
                offset = 1 + 6;
            } else {
                header = 0x0c; // ff = 3, i=0
                offset = 1 + 8;
            }

            if (pointerSpace <= (max + 6)) {
                // All pointers fit, so encode as direct.
                newValue = new byte[offset + (int) pointerSpace];
                if (pageCount > 0) {
                    if (value == null) {
                        // Value is sparse, so just fill with null pointers.
                        fill(newValue, offset, offset + ((int) pageCount) * 6, (byte) 0);
                    } else {
                        int voffset = 0;
                        while (true) {
                            Node node = allocDirtyFragmentNode();
                            try {
                                encodeInt48LE(newValue, offset, node.mId);
                                /*P*/ byte[] page = node.mPage;
                                if (pageCount > 1) {
                                    p_copyFromArray(value, voffset, page, 0, pageSize);
                                } else {
                                    p_copyFromArray(value, voffset, page, 0, remainder);
                                    // Zero fill the rest, making it easier to extend later.
                                    p_clear(page, remainder, p_length(page));
                                    break;
                                }
                            } finally {
                                node.releaseExclusive();
                            }
                            pageCount--;
                            offset += 6;
                            voffset += pageSize;
                        }
                    }
                }
            } else {
                // Use indirect pointers.
                header |= 0x01;
                newValue = new byte[offset + 6];
                if (value == null) {
                    // Value is sparse, so just store a null pointer.
                    encodeInt48LE(newValue, offset, 0);
                } else {
                    Node inode = allocDirtyFragmentNode();
                    encodeInt48LE(newValue, offset, inode.mId);
                    int levels = calculateInodeLevels(vlength);
                    writeMultilevelFragments(levels, inode, value, 0, vlength);
                }
            }

            newValue[0] = header;
        }

        // Encode full length field.
        if (vlength < (1L << (2 * 8))) {
            encodeShortLE(newValue, 1, (int) vlength);
        } else if (vlength < (1L << (4 * 8))) {
            encodeIntLE(newValue, 1, (int) vlength);
        } else if (vlength < (1L << (6 * 8))) {
            encodeInt48LE(newValue, 1, vlength);
        } else {
            encodeLongLE(newValue, 1, vlength);
        }

        return newValue;
    }

    int calculateInodeLevels(long vlength) {
        long[] caps = mFragmentInodeLevelCaps;
        int levels = 0;
        while (levels < caps.length) {
            if (vlength <= caps[levels]) {
                break;
            }
            levels++;
        }
        return levels;
    }

    static long decodeFullFragmentedValueLength(int header, /*P*/ byte[] fragmented, int off) {
        switch ((header >> 2) & 0x03) {
        default:
            return p_ushortGetLE(fragmented, off);
        case 1:
            return p_intGetLE(fragmented, off) & 0xffffffffL;
        case 2:
            return p_uint48GetLE(fragmented, off);
        case 3:
            return p_longGetLE(fragmented, off);
        }
    }

    /**
     * @param level inode level; at least 1
     * @param inode exclusive latched parent inode; always released by this method
     * @param value slice of complete value being fragmented
     */
    private void writeMultilevelFragments(int level, Node inode,
                                          byte[] value, int voffset, long vlength)
        throws IOException
    {
        try {
            /*P*/ byte[] page = inode.mPage;
            level--;
            long levelCap = levelCap(level);

            int childNodeCount = (int) ((vlength + (levelCap - 1)) / levelCap);

            int poffset = 0;
            for (int i=0; i<childNodeCount; poffset += 6, i++) {
                Node childNode = allocDirtyFragmentNode();
                p_int48PutLE(page, poffset, childNode.mId);

                int len = (int) Math.min(levelCap, vlength);
                if (level <= 0) {
                    /*P*/ byte[] childPage = childNode.mPage;
                    p_copyFromArray(value, voffset, childPage, 0, len);
                    // Zero fill the rest, making it easier to extend later.
                    p_clear(childPage, len, p_length(childPage));
                    childNode.releaseExclusive();
                } else {
                    writeMultilevelFragments(level, childNode, value, voffset, len);
                }

                vlength -= len;
                voffset += len;
            }

            // Zero fill the rest, making it easier to extend later.
            p_clear(page, poffset, p_length(page));
        } catch (Throwable e) {
            // Panic.
            close(e);
            throw e;
        } finally {
            inode.releaseExclusive();
        }
    }

    /**
     * Reconstruct a fragmented key.
     */
    byte[] reconstructKey(/*P*/ byte[] fragmented, int off, int len) throws IOException {
        try {
            return reconstruct(fragmented, off, len);
        } catch (LargeValueException e) {
            throw new LargeKeyException(e.getLength(), e.getCause());
        }
    }

    /**
     * Reconstruct a fragmented value.
     */
    byte[] reconstruct(/*P*/ byte[] fragmented, int off, int len) throws IOException {
        int header = p_byteGet(fragmented, off++);
        len--;

        int vLen;
        switch ((header >> 2) & 0x03) {
        default:
            vLen = p_ushortGetLE(fragmented, off);
            break;

        case 1:
            vLen = p_intGetLE(fragmented, off);
            if (vLen < 0) {
                throw new LargeValueException(vLen & 0xffffffffL);
            }
            break;

        case 2:
            long vLenL = p_uint48GetLE(fragmented, off);
            if (vLenL > Integer.MAX_VALUE) {
                throw new LargeValueException(vLenL);
            }
            vLen = (int) vLenL;
            break;

        case 3:
            vLenL = p_longGetLE(fragmented, off);
            if (vLenL < 0 || vLenL > Integer.MAX_VALUE) {
                throw new LargeValueException(vLenL);
            }
            vLen = (int) vLenL;
            break;
        }

        {
            int vLenFieldSize = 2 + ((header >> 1) & 0x06);
            off += vLenFieldSize;
            len -= vLenFieldSize;
        }

        byte[] value;
        try {
            value = new byte[vLen];
        } catch (OutOfMemoryError e) {
            throw new LargeValueException(vLen, e);
        }

        int vOff = 0;
        if ((header & 0x02) != 0) {
            // Inline content.
            int inLen = p_ushortGetLE(fragmented, off);
            off += 2;
            len -= 2;
            p_copyToArray(fragmented, off, value, vOff, inLen);
            off += inLen;
            len -= inLen;
            vOff += inLen;
            vLen -= inLen;
        }

        if ((header & 0x01) == 0) {
            // Direct pointers.
            while (len >= 6) {
                long nodeId = p_uint48GetLE(fragmented, off);
                off += 6;
                len -= 6;
                int pLen;
                if (nodeId == 0) {
                    // Reconstructing a sparse value. Array is already zero-filled.
                    pLen = Math.min(vLen, mPageSize);
                } else {
                    Node node = mFragmentCache.get(nodeId);
                    try {
                        /*P*/ byte[] page = node.mPage;
                        pLen = Math.min(vLen, p_length(page));
                        p_copyToArray(page, 0, value, vOff, pLen);
                    } finally {
                        node.releaseShared();
                    }
                }
                vOff += pLen;
                vLen -= pLen;
            }
        } else {
            // Indirect pointers.
            long inodeId = p_uint48GetLE(fragmented, off);
            if (inodeId != 0) {
                Node inode = mFragmentCache.get(inodeId);
                int levels = calculateInodeLevels(vLen);
                readMultilevelFragments(levels, inode, value, 0, vLen);
            }
        }

        return value;
    }

    /**
     * @param level inode level; at least 1
     * @param inode shared latched parent inode; always released by this method
     * @param value slice of complete value being reconstructed; initially filled with zeros
     */
    private void readMultilevelFragments(int level, Node inode,
                                         byte[] value, int voffset, int vlength)
        throws IOException
    {
        try {
            /*P*/ byte[] page = inode.mPage;
            level--;
            long levelCap = levelCap(level);

            int childNodeCount = (int) ((vlength + (levelCap - 1)) / levelCap);

            for (int poffset = 0, i=0; i<childNodeCount; poffset += 6, i++) {
                long childNodeId = p_uint48GetLE(page, poffset);
                int len = (int) Math.min(levelCap, vlength);

                if (childNodeId != 0) {
                    Node childNode = mFragmentCache.get(childNodeId);
                    if (level <= 0) {
                        p_copyToArray(childNode.mPage, 0, value, voffset, len);
                        childNode.releaseShared();
                    } else {
                        readMultilevelFragments(level, childNode, value, voffset, len);
                    }
                }

                vlength -= len;
                voffset += len;
            }
        } finally {
            inode.releaseShared();
        }
    }

    /**
     * Delete the extra pages of a fragmented value. Caller must hold commit lock.
     *
     * @param fragmented page containing fragmented value 
     */
    void deleteFragments(/*P*/ byte[] fragmented, int off, int len)
        throws IOException
    {
        int header = p_byteGet(fragmented, off++);
        len--;

        long vLen;
        if ((header & 0x01) == 0) {
            // Don't need to read the value length when deleting direct pointers.
            vLen = 0;
        } else {
            switch ((header >> 2) & 0x03) {
            default:
                vLen = p_ushortGetLE(fragmented, off);
                break;
            case 1:
                vLen = p_intGetLE(fragmented, off) & 0xffffffffL;
                break;
            case 2:
                vLen = p_uint48GetLE(fragmented, off);
                break;
            case 3:
                vLen = p_longGetLE(fragmented, off);
                break;
            }
        }

        {
            int vLenFieldSize = 2 + ((header >> 1) & 0x06);
            off += vLenFieldSize;
            len -= vLenFieldSize;
        }

        if ((header & 0x02) != 0) {
            // Skip inline content.
            int inLen = 2 + p_ushortGetLE(fragmented, off);
            off += inLen;
            len -= inLen;
        }

        if ((header & 0x01) == 0) {
            // Direct pointers.
            while (len >= 6) {
                long nodeId = p_uint48GetLE(fragmented, off);
                off += 6;
                len -= 6;
                deleteFragment(nodeId);
            }
        } else {
            // Indirect pointers.
            long inodeId = p_uint48GetLE(fragmented, off);
            if (inodeId != 0) {
                Node inode = removeInode(inodeId);
                int levels = calculateInodeLevels(vLen);
                deleteMultilevelFragments(levels, inode, vLen);
            }
        }
    }

    /**
     * @param level inode level; at least 1
     * @param inode exclusive latched parent inode; always released by this method
     */
    private void deleteMultilevelFragments(int level, Node inode, long vlength)
        throws IOException
    {
        /*P*/ byte[] page = inode.mPage;
        level--;
        long levelCap = levelCap(level);

        // Copy all child node ids and release parent latch early.
        int childNodeCount = (int) ((vlength + (levelCap - 1)) / levelCap);
        long[] childNodeIds = new long[childNodeCount];
        for (int poffset = 0, i=0; i<childNodeCount; poffset += 6, i++) {
            childNodeIds[i] = p_uint48GetLE(page, poffset);
        }
        deleteNode(inode);

        if (level <= 0) for (long childNodeId : childNodeIds) {
            deleteFragment(childNodeId);
        } else for (long childNodeId : childNodeIds) {
            long len = Math.min(levelCap, vlength);
            if (childNodeId != 0) {
                Node childNode = removeInode(childNodeId);
                deleteMultilevelFragments(level, childNode, len);
            }
            vlength -= len;
        }
    }

    /**
     * @param nodeId must not be zero
     * @return non-null Node with exclusive latch held
     */
    private Node removeInode(long nodeId) throws IOException {
        Node node = mFragmentCache.remove(nodeId);
        if (node == null) {
            node = allocLatchedNode(nodeId, NodeUsageList.MODE_UNEVICTABLE);
            node.mId = nodeId;
            node.mType = TYPE_FRAGMENT;
            node.mCachedState = readNodePage(nodeId, node.mPage);
        }
        return node;
    }

    /**
     * @param nodeId can be zero
     */
    private void deleteFragment(long nodeId) throws IOException {
        if (nodeId != 0) {
            Node node = mFragmentCache.remove(nodeId);
            if (node != null) {
                deleteNode(node);
            } else if (!mHasCheckpointed) {
                // Page was never used if nothing has ever been checkpointed.
                mPageDb.recyclePage(nodeId);
            } else {
                // Page is clean if not in a Node, and so it must survive until
                // after the next checkpoint.
                mPageDb.deletePage(nodeId);
            }
        }
    }

    private static long[] calculateInodeLevelCaps(int pageSize) {
        long[] caps = new long[10];
        long cap = pageSize;
        long scalar = pageSize / 6; // 6-byte pointers

        int i = 0;
        while (i < caps.length) {
            caps[i++] = cap;
            long next = cap * scalar;
            if (next / scalar != cap) {
                caps[i++] = Long.MAX_VALUE;
                break;
            }
            cap = next;
        }

        if (i < caps.length) {
            long[] newCaps = new long[i];
            arraycopy(caps, 0, newCaps, 0, i);
            caps = newCaps;
        }

        return caps;
    }

    long levelCap(int level) {
        return mFragmentInodeLevelCaps[level];
    }

    /**
     * If fragmented trash exists, non-transactionally delete all fragmented values. Expected
     * to be called only during recovery or replication leader switch.
     */
    void emptyAllFragmentedTrash(boolean checkpoint) throws IOException {
        FragmentedTrash trash = mFragmentedTrash;
        if (trash != null && trash.emptyAllTrash(mEventListener) && checkpoint) {
            checkpoint(false, 0, 0);
        }
    }

    /**
     * Obtain the trash for transactionally deleting fragmented values.
     */
    FragmentedTrash fragmentedTrash() throws IOException {
        FragmentedTrash trash = mFragmentedTrash;
        if (trash != null) {
            return trash;
        }
        mOpenTreesLatch.acquireExclusive();
        try {
            if ((trash = mFragmentedTrash) != null) {
                return trash;
            }
            Tree tree = openInternalTree(Tree.FRAGMENTED_TRASH_ID, true);
            return mFragmentedTrash = new FragmentedTrash(tree);
        } finally {
            mOpenTreesLatch.releaseExclusive();
        }
    }

    /*P*/ byte[] removeSparePage() {
        return mSparePagePool.remove();
    }

    void addSparePage(/*P*/ byte[] page) {
        mSparePagePool.add(page);
    }

    /**
     * @return initial cached state for node
     */
    byte readNodePage(long id, /*P*/ byte[] page) throws IOException {
        mPageDb.readPage(id, page);

        if (!mHasCheckpointed) {
            // Read is reloading an evicted node which is known to be dirty.
            mSharedCommitLock.lock();
            // Need to check again once full lock has been acquired.
            byte state = mHasCheckpointed ? CACHED_CLEAN : mCommitState;
            mSharedCommitLock.unlock();
            return state;
        }

        // NOTE: An optimization is possible here, but it's a bit tricky. Too many pages are
        // allocated when evictions are high, write rate is high, and commits are bogged down.
        // Keep some sort of cache of ids known to be dirty. If reloaded before commit, then
        // they're still dirty.
        //
        // A Bloom filter is not appropriate, because of false positives. A random evicting
        // cache works well -- it has no collision chains. Evict whatever else was there in the
        // slot. An array of longs should suffice.
        //
        // When a child node is loaded with a dirty state, the parent nodes must be updated as
        // well. This might force them to be evicted, and then the optimization is lost. A
        // better approach would avoid the optimization if the parent node is clean or doesn't
        // match the current commit state.

        return CACHED_CLEAN;
    }

    void checkpoint(boolean force, long sizeThreshold, long delayThresholdNanos)
        throws IOException
    {
        // Checkpoint lock ensures consistent state between page store and logs.
        mCheckpointLock.lock();
        try {
            if (mClosed) {
                return;
            }

            // Now's a good time to clean things up.
            cleanupUnreferencedTrees();

            final Node root = mRegistry.mRoot;

            long nowNanos = System.nanoTime();

            if (!force) {
                check: {
                    if (delayThresholdNanos == 0) {
                        break check;
                    }

                    if (delayThresholdNanos > 0 &&
                        ((nowNanos - mLastCheckpointNanos) >= delayThresholdNanos))
                    {
                        break check;
                    }

                    if (mRedoWriter == null || mRedoWriter.shouldCheckpoint(sizeThreshold)) {
                        break check;
                    }

                    // Thresholds not met for a full checkpoint, but sync the
                    // redo log for durability.
                    mRedoWriter.sync();

                    return;
                }

                root.acquireShared();
                try {
                    if (root.mCachedState == CACHED_CLEAN) {
                        // Root is clean, so nothing to do.
                        return;
                    }
                } finally {
                    root.releaseShared();
                }
            }

            mLastCheckpointNanos = nowNanos;

            if (mEventListener != null) {
                // Note: Events should not be delivered when exclusive commit lock is held.
                // The listener implementation might introduce extra blocking.
                mEventListener.notify(EventType.CHECKPOINT_BEGIN, "Checkpoint begin");
            }

            boolean resume = true;

            /*P*/ byte[] header = mCommitHeader;
            UndoLog masterUndoLog = mCommitMasterUndoLog;

            if (header == p_null()) {
                // Not resumed. Allocate new header early, before acquiring locks.
                header = p_calloc(mPageDb.pageSize());
                resume = false;
                if (masterUndoLog != null) {
                    throw new AssertionError();
                }
            }

            final RedoWriter redo = mRedoWriter;

            try {
                int hoff = mPageDb.extraCommitDataOffset();
                p_intPutLE(header, hoff + I_ENCODING_VERSION, ENCODING_VERSION);

                if (redo != null) {
                    // File-based redo log should create a new file, but not write to it yet.
                    redo.checkpointPrepare();
                }

                while (true) {
                    Lock commitLock = acquireExclusiveCommitLock();

                    // Registry root is infrequently modified, and so shared latch
                    // is usually available. If not, cause might be a deadlock. To
                    // be safe, always release commit lock and start over.
                    if (root.tryAcquireShared()) {
                        break;
                    }

                    commitLock.unlock();
                }

                if (!resume) {
                    p_longPutLE(header, hoff + I_ROOT_PAGE_ID, root.mId);
                }

                final long redoNum, redoPos, redoTxnId;
                if (redo == null) {
                    redoNum = 0;
                    redoPos = 0;
                    redoTxnId = 0;
                } else {
                    // Switch and capture state while commit lock is held.
                    try {
                        redo.checkpointSwitch();
                        redoNum = redo.checkpointNumber();
                        redoPos = redo.checkpointPosition();
                        redoTxnId = redo.checkpointTransactionId();
                    } catch (Throwable e) {
                        redo.checkpointAborted();
                        throw e;
                    }
                }

                p_longPutLE(header, hoff + I_CHECKPOINT_NUMBER, redoNum);
                p_longPutLE(header, hoff + I_REDO_TXN_ID, redoTxnId);
                p_longPutLE(header, hoff + I_REDO_POSITION, redoPos);

                p_longPutLE(header, hoff + I_REPL_ENCODING,
                            mRedoWriter == null ? 0 : mRedoWriter.encoding());

                mCheckpointFlushState = CHECKPOINT_FLUSH_PREPARE;

                // TODO: I don't like all this activity with exclusive commit
                // lock held. UndoLog can be refactored to store into a special
                // Tree, but this requires more features to be added to Tree
                // first. Specifically, large values and appending to them.

                final long txnId;
                final long masterUndoLogId;

                synchronized (mTxnIdLock) {
                    txnId = mTxnId;

                    if (resume) {
                        masterUndoLogId = masterUndoLog == null ? 0 : masterUndoLog.topNodeId();
                    } else {
                        int count = mUndoLogCount;
                        if (count == 0) {
                            masterUndoLogId = 0;
                        } else {
                            masterUndoLog = new UndoLog(this, 0);
                            byte[] workspace = null;
                            for (UndoLog log = mTopUndoLog; log != null; log = log.mPrev) {
                                workspace = log.writeToMaster(masterUndoLog, workspace);
                            }
                            masterUndoLogId = masterUndoLog.topNodeId();
                            if (masterUndoLogId == 0) {
                                // Nothing was actually written to the log.
                                masterUndoLog = null;
                            }
                        }

                        // Stash it to resume after an aborted checkpoint.
                        mCommitMasterUndoLog = masterUndoLog;
                    }
                }

                p_longPutLE(header, hoff + I_TRANSACTION_ID, txnId);
                p_longPutLE(header, hoff + I_MASTER_UNDO_LOG_PAGE_ID, masterUndoLogId);

                mPageDb.commit(resume, header, new PageDb.CommitCallback() {
                    @Override
                    public void prepare(boolean resume, /*P*/ byte[] header) throws IOException {
                        flush(resume, header);
                    }
                });
            } catch (Throwable e) {
                if (mCommitHeader != header) {
                    p_delete(header);
                }

                if (mCheckpointFlushState == CHECKPOINT_FLUSH_PREPARE) {
                    // Exception was thrown with locks still held.
                    mCheckpointFlushState = CHECKPOINT_NOT_FLUSHING;
                    root.releaseShared();
                    mPageDb.exclusiveCommitLock().unlock();
                    if (redo != null) {
                        redo.checkpointAborted();
                    }
                }

                throw e;
            }

            // Reset for next checkpoint.
            p_delete(mCommitHeader);
            mCommitHeader = p_null();
            mCommitMasterUndoLog = null;

            if (masterUndoLog != null) {
                // Delete the master undo log, which won't take effect until
                // the next checkpoint.
                masterUndoLog.truncate(false);
            }

            // Note: This step is intended to discard old redo data, but it can
            // get skipped if process exits at this point. Data is discarded
            // again when database is re-opened.
            if (mRedoWriter != null) {
                mRedoWriter.checkpointFinished();
            }

            if (mEventListener != null) {
                double duration = (System.nanoTime() - mLastCheckpointNanos) / 1_000_000_000.0;
                mEventListener.notify(EventType.CHECKPOINT_COMPLETE,
                                      "Checkpoint completed in %1$1.3f seconds",
                                      duration, TimeUnit.SECONDS);
            }
        } finally {
            mCheckpointLock.unlock();
        }
    }

    /**
     * Method is invoked with exclusive commit lock and shared root node latch
     * held. Both are released by this method.
     */
    private void flush(final boolean resume, final /*P*/ byte[] header) throws IOException {
        int stateToFlush = mCommitState;

        if (resume) {
            // Resume after an aborted checkpoint.
            if (header != mCommitHeader) {
                throw new AssertionError();
            }
            stateToFlush ^= 1;
        } else {
            if (!mHasCheckpointed) {
                mHasCheckpointed = true; // Must be set before switching commit state.
            }
            mCommitState = (byte) (stateToFlush ^ 1);
            mCommitHeader = header;
        }

        mCheckpointFlushState = stateToFlush;

        mRegistry.mRoot.releaseShared();
        mPageDb.exclusiveCommitLock().unlock();

        if (mRedoWriter != null) {
            mRedoWriter.checkpointStarted();
        }

        if (mEventListener != null) {
            mEventListener.notify(EventType.CHECKPOINT_FLUSH, "Flushing all dirty nodes");
        }

        try {
            mDirtyList.flush(mPageDb, stateToFlush);
        } finally {
            mCheckpointFlushState = CHECKPOINT_NOT_FLUSHING;
        }
    }

    // Called by DurablePageDb with header latch held.
    static long readRedoPosition(/*P*/ byte[] header, int offset) {
        return p_longGetLE(header, offset + I_REDO_POSITION);
    }
}
<|MERGE_RESOLUTION|>--- conflicted
+++ resolved
@@ -1,4207 +1,4205 @@
-/*
- *  Copyright 2011-2013 Brian S O'Neill
- *
- *  Licensed under the Apache License, Version 2.0 (the "License");
- *  you may not use this file except in compliance with the License.
- *  You may obtain a copy of the License at
- *
- *      http://www.apache.org/licenses/LICENSE-2.0
- *
- *  Unless required by applicable law or agreed to in writing, software
- *  distributed under the License is distributed on an "AS IS" BASIS,
- *  WITHOUT WARRANTIES OR CONDITIONS OF ANY KIND, either express or implied.
- *  See the License for the specific language governing permissions and
- *  limitations under the License.
- */
-
-package org.cojen.tupl;
-
-import java.io.BufferedInputStream;
-import java.io.BufferedOutputStream;
-import java.io.BufferedWriter;
-import java.io.DataInputStream;
-import java.io.DataOutputStream;
-import java.io.File;
-import java.io.FileInputStream;
-import java.io.FileNotFoundException;
-import java.io.FileOutputStream;
-import java.io.Flushable;
-import java.io.InputStream;
-import java.io.InterruptedIOException;
-import java.io.IOException;
-import java.io.OutputStream;
-import java.io.OutputStreamWriter;
-import java.io.Serializable;
-import java.io.Writer;
-
-import java.lang.ref.Reference;
-import java.lang.ref.ReferenceQueue;
-import java.lang.ref.WeakReference;
-
-import java.util.ArrayList;
-import java.util.Arrays;
-import java.util.Collections;
-import java.util.EnumSet;
-import java.util.Map;
-import java.util.TreeMap;
-import java.util.Set;
-
-import java.util.concurrent.TimeUnit;
-
-import java.util.concurrent.atomic.AtomicReferenceFieldUpdater;
-
-import java.util.concurrent.locks.Lock;
-import java.util.concurrent.locks.ReentrantLock;
-
-import static java.lang.System.arraycopy;
-
-import static java.util.Arrays.fill;
-
-import org.cojen.tupl.ext.RedoHandler;
-import org.cojen.tupl.ext.ReplicationManager;
-import org.cojen.tupl.ext.UndoHandler;
-
-import org.cojen.tupl.io.CauseCloseable;
-import org.cojen.tupl.io.FileFactory;
-import org.cojen.tupl.io.OpenOption;
-import org.cojen.tupl.io.PageArray;
-
-import static org.cojen.tupl.Node.*;
-import static org.cojen.tupl.PageOps.*;
-import static org.cojen.tupl.Utils.*;
-
-/**
- * Main database class, containing a collection of transactional indexes. Call
- * {@link #open open} to obtain a Database instance. Examples:
- *
- * <p>Open a non-durable database, limited to a max size of 100MB:
- *
- * <pre>
- * DatabaseConfig config = new DatabaseConfig().maxCacheSize(100_000_000);
- * Database db = Database.open(config);
- * </pre>
- *
- * <p>Open a regular database, setting the minimum cache size to ensure enough
- * memory is initially available. A weak {@link DurabilityMode durability mode}
- * offers the best transactional commit performance.
- *
- * <pre>
- * DatabaseConfig config = new DatabaseConfig()
- *    .baseFilePath("/var/lib/tupl/myapp")
- *    .minCacheSize(100_000_000)
- *    .durabilityMode(DurabilityMode.NO_FLUSH);
- *
- * Database db = Database.open(config);
- * </pre>
- *
- * <p>The following files are created by the above example:
- *
- * <ul>
- * <li><code>/var/lib/tupl/myapp.db</code> &ndash; primary data file
- * <li><code>/var/lib/tupl/myapp.info</code> &ndash; text file describing the database configuration
- * <li><code>/var/lib/tupl/myapp.lock</code> &ndash; lock file to ensure that at most one process can have the database open
- * <li><code>/var/lib/tupl/myapp.redo.0</code> &ndash; first transaction redo log file
- * </ul>
- *
- * <p>New redo log files are created by {@link #checkpoint checkpoints}, which
- * also delete the old files. When {@link #beginSnapshot snapshots} are in
- * progress, one or more numbered temporary files are created. For example:
- * <code>/var/lib/tupl/myapp.temp.123</code>.
- *
- * @author Brian S O'Neill
- * @see DatabaseConfig
- */
-public final class Database implements CauseCloseable, Flushable {
-    private static final int DEFAULT_CACHED_NODES = 1000;
-    // +2 for registry and key map root nodes, +1 for one user index, and +2 for at least one
-    // usage list to function correctly.
-    private static final int MIN_CACHED_NODES = 5;
-
-    // Approximate byte overhead per node. Influenced by many factors,
-    // including pointer size and child node references. This estimate assumes
-    // 32-bit pointers.
-    private static final int NODE_OVERHEAD = 100;
-
-    private static final long PRIMER_MAGIC_NUMBER = 4943712973215968399L;
-
-    private static final String INFO_FILE_SUFFIX = ".info";
-    private static final String LOCK_FILE_SUFFIX = ".lock";
-    static final String PRIMER_FILE_SUFFIX = ".primer";
-    static final String REDO_FILE_SUFFIX = ".redo.";
-
-    private static int nodeCountFromBytes(long bytes, int pageSize) {
-        if (bytes <= 0) {
-            return 0;
-        }
-        pageSize += NODE_OVERHEAD;
-        bytes += pageSize - 1;
-        if (bytes <= 0) {
-            // Overflow.
-            return Integer.MAX_VALUE;
-        }
-        long count = bytes / pageSize;
-        return count <= Integer.MAX_VALUE ? (int) count : Integer.MAX_VALUE;
-    }
-
-    private static long byteCountFromNodes(int nodes, int pageSize) {
-        return nodes * (long) (pageSize + NODE_OVERHEAD);
-    }
-
-    private static final int ENCODING_VERSION = 20130112;
-
-    private static final int I_ENCODING_VERSION        = 0;
-    private static final int I_ROOT_PAGE_ID            = I_ENCODING_VERSION + 4;
-    private static final int I_MASTER_UNDO_LOG_PAGE_ID = I_ROOT_PAGE_ID + 8;
-    private static final int I_TRANSACTION_ID          = I_MASTER_UNDO_LOG_PAGE_ID + 8;
-    private static final int I_CHECKPOINT_NUMBER       = I_TRANSACTION_ID + 8;
-    private static final int I_REDO_TXN_ID             = I_CHECKPOINT_NUMBER + 8;
-    private static final int I_REDO_POSITION           = I_REDO_TXN_ID + 8;
-    private static final int I_REPL_ENCODING           = I_REDO_POSITION + 8;
-    private static final int HEADER_SIZE               = I_REPL_ENCODING + 8;
-
-    private static final int DEFAULT_PAGE_SIZE = 4096;
-    private static final int MINIMUM_PAGE_SIZE = 512;
-    private static final int MAXIMUM_PAGE_SIZE = 65536;
-
-    private static final int OPEN_REGULAR = 0, OPEN_DESTROY = 1, OPEN_TEMP = 2;
-
-    final EventListener mEventListener;
-
-    final RedoHandler mCustomRedoHandler;
-    final UndoHandler mCustomUndoHandler;
-
-    private final File mBaseFile;
-    private final LockedFile mLockFile;
-
-    final DurabilityMode mDurabilityMode;
-    final long mDefaultLockTimeoutNanos;
-    final LockManager mLockManager;
-    final RedoWriter mRedoWriter;
-    final PageDb mPageDb;
-    final int mPageSize;
-
-    private final PagePool mSparePagePool;
-
-    private final NodeUsageList[] mUsageLists;
-
-    private final Lock mSharedCommitLock;
-
-    // Is either CACHED_DIRTY_0 or CACHED_DIRTY_1. Access is guarded by commit lock.
-    private byte mCommitState;
-
-    // Set during checkpoint after commit state has switched. If checkpoint aborts, next
-    // checkpoint will resume with this commit header and master undo log.
-    private /*P*/ byte[] mCommitHeader = p_null();
-    private UndoLog mCommitMasterUndoLog;
-
-    // Is false for empty databases which have never checkpointed.
-    private volatile boolean mHasCheckpointed = true;
-
-    // Typically opposite of mCommitState, or negative if checkpoint is not in
-    // progress. Indicates which nodes are being flushed by the checkpoint.
-    private volatile int mCheckpointFlushState = CHECKPOINT_NOT_FLUSHING;
-
-    private static final int CHECKPOINT_FLUSH_PREPARE = -2, CHECKPOINT_NOT_FLUSHING = -1;
-
-    // The root tree, which maps tree ids to other tree root node ids.
-    private final Tree mRegistry;
-
-    static final byte KEY_TYPE_INDEX_NAME   = 0; // prefix for name to id mapping
-    static final byte KEY_TYPE_INDEX_ID     = 1; // prefix for id to name mapping
-    static final byte KEY_TYPE_TREE_ID_MASK = 2; // full key for random tree id mask
-    static final byte KEY_TYPE_NEXT_TREE_ID = 3; // full key for tree id sequence
-    static final byte KEY_TYPE_TRASH_ID     = 4; // prefix for id to name mapping of trash
-
-    // Various mappings, defined by KEY_TYPE_ fields.
-    private final Tree mRegistryKeyMap;
-
-    private final Latch mOpenTreesLatch;
-    // Maps tree names to open trees.
-    private final Map<byte[], TreeRef> mOpenTrees;
-    private final LHashTable.Obj<TreeRef> mOpenTreesById;
-    private final ReferenceQueue<Tree> mOpenTreesRefQueue;
-
-    private final NodeDirtyList mDirtyList;
-
-    // Map of all loaded non-root nodes.
-    final NodeMap mTreeNodeMap;
-
-    final FragmentCache mFragmentCache;
-    final int mMaxFragmentedEntrySize;
-
-    // Fragmented values which are transactionally deleted go here.
-    private volatile FragmentedTrash mFragmentedTrash;
-
-    // Pre-calculated maximum capacities for inode levels.
-    private final long[] mFragmentInodeLevelCaps;
-
-    private final Object mTxnIdLock = new Object();
-    // The following fields are guarded by mTxnIdLock.
-    private long mTxnId;
-    private UndoLog mTopUndoLog;
-    private int mUndoLogCount;
-
-    // Checkpoint lock is fair, to ensure that user checkpoint requests are not stalled for too
-    // long by checkpoint thread.
-    private final Lock mCheckpointLock = new ReentrantLock(true);
-
-    private long mLastCheckpointNanos;
-
-    private volatile Checkpointer mCheckpointer;
-
-    final TempFileManager mTempFileManager;
-
-    volatile boolean mClosed;
-    volatile Throwable mClosedCause;
-
-    private static final AtomicReferenceFieldUpdater<Database, Throwable> cClosedCauseUpdater =
-        AtomicReferenceFieldUpdater.newUpdater(Database.class, Throwable.class, "mClosedCause");
-
-    /**
-     * Open a database, creating it if necessary.
-     */
-    public static Database open(DatabaseConfig config) throws IOException {
-        config = config.clone();
-        Database db = new Database(config, OPEN_REGULAR);
-        db.finishInit(config);
-        return db;
-    }
-
-    /**
-     * Delete the contents of an existing database, and replace it with an
-     * empty one. When using a raw block device for the data file, this method
-     * must be used to format it.
-     */
-    public static Database destroy(DatabaseConfig config) throws IOException {
-        config = config.clone();
-        if (config.mReadOnly) {
-            throw new IllegalArgumentException("Cannot destroy read-only database");
-        }
-        Database db = new Database(config, OPEN_DESTROY);
-        db.finishInit(config);
-        return db;
-    }
-
-    /**
-     * @param config base file is set as a side-effect
-     */
-    static Tree openTemp(TempFileManager tfm, DatabaseConfig config) throws IOException {
-        File file = tfm.createTempFile();
-        config.baseFile(file);
-        config.dataFile(file);
-        config.createFilePath(false);
-        config.durabilityMode(DurabilityMode.NO_FLUSH);
-        Database db = new Database(config, OPEN_TEMP);
-        tfm.register(file, db);
-        db.mCheckpointer = new Checkpointer(db, config);
-        db.mCheckpointer.start();
-        return db.mRegistry;
-    }
-
-    /**
-     * @param config unshared config
-     */
-    private Database(DatabaseConfig config, int openMode) throws IOException {
-        config.mEventListener = mEventListener = SafeEventListener.makeSafe(config.mEventListener);
-
-        mCustomRedoHandler = config.mRedoHandler;
-        mCustomUndoHandler = config.mUndoHandler;
-        if (mCustomRedoHandler != null ^ mCustomUndoHandler != null) {
-            throw new IllegalArgumentException("Must provide a redo handler and undo handler");
-        }
-
-        mBaseFile = config.mBaseFile;
-        final File[] dataFiles = config.dataFiles();
-
-        int pageSize = config.mPageSize;
-        boolean explicitPageSize = true;
-        if (pageSize <= 0) {
-            config.pageSize(pageSize = DEFAULT_PAGE_SIZE);
-            explicitPageSize = false;
-        } else if (pageSize < MINIMUM_PAGE_SIZE) {
-            throw new IllegalArgumentException
-                ("Page size is too small: " + pageSize + " < " + MINIMUM_PAGE_SIZE);
-        } else if (pageSize > MAXIMUM_PAGE_SIZE) {
-            throw new IllegalArgumentException
-                ("Page size is too large: " + pageSize + " > " + MAXIMUM_PAGE_SIZE);
-        } else if ((pageSize & 1) != 0) {
-            throw new IllegalArgumentException
-                ("Page size must be even: " + pageSize);
-        }
-
-        int minCache, maxCache;
-        cacheSize: {
-            long minCachedBytes = Math.max(0, config.mMinCachedBytes);
-            long maxCachedBytes = Math.max(0, config.mMaxCachedBytes);
-
-            if (maxCachedBytes == 0) {
-                maxCachedBytes = minCachedBytes;
-                if (maxCachedBytes == 0) {
-                    minCache = maxCache = DEFAULT_CACHED_NODES;
-                    break cacheSize;
-                }
-            }
-
-            if (minCachedBytes > maxCachedBytes) {
-                throw new IllegalArgumentException
-                    ("Minimum cache size exceeds maximum: " +
-                     minCachedBytes + " > " + maxCachedBytes);
-            }
-
-            minCache = nodeCountFromBytes(minCachedBytes, pageSize);
-            maxCache = nodeCountFromBytes(maxCachedBytes, pageSize);
-
-            minCache = Math.max(MIN_CACHED_NODES, minCache);
-            maxCache = Math.max(MIN_CACHED_NODES, maxCache);
-        }
-
-        // Update config such that info file is correct.
-        config.mMinCachedBytes = byteCountFromNodes(minCache, pageSize);
-        config.mMaxCachedBytes = byteCountFromNodes(maxCache, pageSize);
-
-        mDurabilityMode = config.mDurabilityMode;
-        mDefaultLockTimeoutNanos = config.mLockTimeoutNanos;
-        mLockManager = new LockManager(config.mLockUpgradeRule, mDefaultLockTimeoutNanos);
-
-        mTreeNodeMap = new NodeMap(maxCache);
-
-        if (mBaseFile != null && !config.mReadOnly && config.mMkdirs) {
-            FileFactory factory = config.mFileFactory;
-
-            final boolean baseDirectoriesCreated;
-            File baseDir = mBaseFile.getParentFile();
-            if (factory == null) {
-                baseDirectoriesCreated = baseDir.mkdirs();
-            } else {
-                baseDirectoriesCreated = factory.createDirectories(baseDir);
-            }
-
-            if (!baseDirectoriesCreated && !baseDir.exists()) {
-                throw new FileNotFoundException("Could not create directory: " + baseDir);
-            }
-
-            if (dataFiles != null) {
-                for (File f : dataFiles) {
-                    final boolean dataDirectoriesCreated;
-                    File dataDir = f.getParentFile();
-                    if (factory == null) {
-                        dataDirectoriesCreated = dataDir.mkdirs();
-                    } else {
-                        dataDirectoriesCreated = factory.createDirectories(dataDir);
-                    }
-
-                    if (!dataDirectoriesCreated && !dataDir.exists()) {
-                        throw new FileNotFoundException("Could not create directory: " + dataDir);
-                    }
-                }
-            }
-        }
-
-        try {
-            // Create lock file, preventing database from being opened multiple times.
-            if (mBaseFile == null || openMode == OPEN_TEMP) {
-                mLockFile = null;
-            } else {
-                File lockFile = new File(mBaseFile.getPath() + LOCK_FILE_SUFFIX);
-
-                FileFactory factory = config.mFileFactory;
-                if (factory != null && !config.mReadOnly) {
-                    factory.createFile(lockFile);
-                }
-
-                mLockFile = new LockedFile(lockFile, config.mReadOnly);
-            }
-
-            if (openMode == OPEN_DESTROY) {
-                deleteRedoLogFiles();
-            }
-
-            final long cacheInitStart = System.nanoTime();
-
-            // Create or retrieve optional page cache.
-            PageCache cache = config.pageCache(mEventListener);
-
-            if (cache != null) {
-                // Update config such that info file is correct.
-                config.mSecondaryCacheSize = cache.capacity();
-            }
-
-            if (dataFiles == null) {
-                PageArray dataPageArray = config.mDataPageArray;
-                if (dataPageArray == null) {
-                    mPageDb = new NonPageDb(pageSize, cache);
-                } else {
-                    mPageDb = DurablePageDb.open
-                        (dataPageArray, cache, config.mCrypto, openMode == OPEN_DESTROY);
-                }
-            } else {
-                EnumSet<OpenOption> options = config.createOpenOptions();
-                mPageDb = DurablePageDb.open
-                    (explicitPageSize, pageSize,
-                     dataFiles, config.mFileFactory, options,
-                     cache, config.mCrypto, openMode == OPEN_DESTROY);
-            }
-
-            // Actual page size might differ from configured size.
-            config.pageSize(mPageSize = mPageDb.pageSize());
-
-            // Write info file of properties, after database has been opened and after page
-            // size is truly known.
-            if (mBaseFile != null && openMode != OPEN_TEMP && !config.mReadOnly) {
-                File infoFile = new File(mBaseFile.getPath() + INFO_FILE_SUFFIX);
-
-                FileFactory factory = config.mFileFactory;
-                if (factory != null) {
-                    factory.createFile(infoFile);
-                }
-
-                Writer w = new BufferedWriter
-                    (new OutputStreamWriter(new FileOutputStream(infoFile), "UTF-8"));
-
-                try {
-                    config.writeInfo(w);
-                } finally {
-                    w.close();
-                }
-            }
-
-            mSharedCommitLock = mPageDb.sharedCommitLock();
-
-            // Pre-allocate nodes. They are automatically added to the usage lists, and so
-            // nothing special needs to be done to allow them to get used. Since the initial
-            // state is clean, evicting these nodes does nothing.
-
-            if (mEventListener != null) {
-                mEventListener.notify(EventType.CACHE_INIT_BEGIN,
-                                      "Initializing %1$d cached nodes", minCache);
-            }
-
-            NodeUsageList[] usageLists;
-            try {
-                int stripes = roundUpPower2(Runtime.getRuntime().availableProcessors() * 4);
-
-                int stripeSize;
-                while (true) {
-                    stripeSize = maxCache / stripes;
-                    if (stripes <= 1 || stripeSize >= 100) {
-                        break;
-                    }
-                    stripes >>= 1;
-                }
-
-                int rem = maxCache % stripes;
-
-                usageLists = new NodeUsageList[stripes];
-  
-                for (int i=0; i<stripes; i++) {
-                    int size = stripeSize;
-                    if (rem > 0) {
-                        size++;
-                        rem--;
-                    }
-                    usageLists[i] = new NodeUsageList(this, size);
-                }
-
-                stripeSize = minCache / stripes;
-                rem = minCache % stripes;
-
-                for (NodeUsageList usageList : usageLists) {
-                    int size = stripeSize;
-                    if (rem > 0) {
-                        size++;
-                        rem--;
-                    }
-                    usageList.initialize(size);
-                }
-            } catch (OutOfMemoryError e) {
-                usageLists = null;
-                throw new OutOfMemoryError
-                    ("Unable to allocate the minimum required number of cached nodes: " +
-                     minCache + " (" + (minCache * (long) (pageSize + NODE_OVERHEAD)) + " bytes)");
-            }
-
-            mUsageLists = usageLists;
-
-            if (mEventListener != null) {
-                double duration = (System.nanoTime() - cacheInitStart) / 1_000_000_000.0;
-                mEventListener.notify(EventType.CACHE_INIT_COMPLETE,
-                                      "Cache initialization completed in %1$1.3f seconds",
-                                      duration, TimeUnit.SECONDS);
-            }
-
-            int sparePageCount = Runtime.getRuntime().availableProcessors();
-            mSparePagePool = new PagePool(mPageSize, sparePageCount);
-
-            mSharedCommitLock.lock();
-            try {
-                mCommitState = CACHED_DIRTY_0;
-            } finally {
-                mSharedCommitLock.unlock();
-            }
-
-            byte[] header = new byte[HEADER_SIZE];
-            mPageDb.readExtraCommitData(header);
-
-            // Also verifies the database and replication encodings.
-            Node rootNode = loadRegistryRoot(header, config.mReplManager);
-
-            // Cannot call newTreeInstance because mRedoWriter isn't set yet.
-            if (config.mReplManager != null) {
-                mRegistry = new TxnTree(this, Tree.REGISTRY_ID, null, null, rootNode);
-            } else {
-                mRegistry = new Tree(this, Tree.REGISTRY_ID, null, null, rootNode);
-            }
-
-            mOpenTreesLatch = new Latch();
-            if (openMode == OPEN_TEMP) {
-                mOpenTrees = Collections.emptyMap();
-                mOpenTreesById = new LHashTable.Obj<>(0);
-                mOpenTreesRefQueue = null;
-            } else {
-                mOpenTrees = new TreeMap<>(KeyComparator.THE);
-                mOpenTreesById = new LHashTable.Obj<>(16);
-                mOpenTreesRefQueue = new ReferenceQueue<>();
-            }
-
-            synchronized (mTxnIdLock) {
-                mTxnId = decodeLongLE(header, I_TRANSACTION_ID);
-            }
-
-            long redoNum = decodeLongLE(header, I_CHECKPOINT_NUMBER);
-            long redoPos = decodeLongLE(header, I_REDO_POSITION);
-            long redoTxnId = decodeLongLE(header, I_REDO_TXN_ID);
-
-            if (openMode == OPEN_TEMP) {
-                mRegistryKeyMap = null;
-            } else {
-                mRegistryKeyMap = openInternalTree(Tree.REGISTRY_KEY_MAP_ID, true, config);
-            }
-
-            mDirtyList = new NodeDirtyList();
-
-            mFragmentCache = new FragmentCache(this, mTreeNodeMap);
-
-            if (openMode != OPEN_TEMP) {
-                Tree tree = openInternalTree(Tree.FRAGMENTED_TRASH_ID, false, config);
-                if (tree != null) {
-                    mFragmentedTrash = new FragmentedTrash(tree);
-                }
-            }
-
-            // Limit maximum fragmented entry size to guarantee that 2 entries fit. Each also
-            // requires 2 bytes for pointer and up to 3 bytes for value length field.
-            mMaxFragmentedEntrySize = (pageSize - Node.TN_HEADER_SIZE - (2 + 3 + 2 + 3)) >> 1;
-
-            mFragmentInodeLevelCaps = calculateInodeLevelCaps(mPageSize);
-
-            long recoveryStart = 0;
-            if (mBaseFile == null || openMode == OPEN_TEMP) {
-                mRedoWriter = null;
-            } else {
-                // Perform recovery by examining redo and undo logs.
-
-                if (mEventListener != null) {
-                    mEventListener.notify(EventType.RECOVERY_BEGIN, "Database recovery begin");
-                    recoveryStart = System.nanoTime();
-                }
-
-                if (mPageDb.isDurable()) {
-                    File primer = primerFile();
-                    try {
-                        if (config.mCachePriming && primer.exists()) {
-                            if (mEventListener != null) {
-                                mEventListener.notify(EventType.RECOVERY_CACHE_PRIMING,
-                                                      "Cache priming");
-                            }
-                            FileInputStream fin;
-                            try {
-                                fin = new FileInputStream(primer);
-                                try (InputStream bin = new BufferedInputStream(fin)) {
-                                    applyCachePrimer(bin);
-                                } catch (IOException e) {
-                                    fin.close();
-                                    primer.delete();
-                                }
-                            } catch (IOException e) {
-                            }
-                        }
-                    } finally {
-                        primer.delete();
-                    }
-                }
-
-                LHashTable.Obj<Transaction> txns = new LHashTable.Obj<>(16);
-                {
-                    long masterNodeId = decodeLongLE(header, I_MASTER_UNDO_LOG_PAGE_ID);
-                    if (masterNodeId != 0) {
-                        if (mEventListener != null) {
-                            mEventListener.notify
-                                (EventType.RECOVERY_LOAD_UNDO_LOGS, "Loading undo logs");
-                        }
-                        UndoLog.recoverMasterUndoLog(this, masterNodeId)
-                            .recoverTransactions(txns, LockMode.UPGRADABLE_READ, 0L);
-                    }
-                }
-
-                ReplicationManager rm = config.mReplManager;
-                if (rm != null) {
-                    rm.start(redoPos);
-                    ReplRedoEngine engine = new ReplRedoEngine
-                        (rm, config.mMaxReplicaThreads, this, txns);
-                    mRedoWriter = engine.initWriter(redoNum);
-
-                    // Cannot start recovery until constructor is finished and final field
-                    // values are visible to other threads. Pass the state to the caller
-                    // through the config object.
-                    config.mReplRecoveryStartNanos = recoveryStart;
-                    config.mReplInitialTxnId = redoTxnId;
-                } else {
-                    long logId = redoNum;
-
-                    // Make sure old redo logs are deleted. Process might have exited
-                    // before last checkpoint could delete them.
-                    for (int i=1; i<=2; i++) {
-                        RedoLog.deleteOldFile(config.mBaseFile, logId - i);
-                    }
-
-                    RedoLogApplier applier = new RedoLogApplier(this, txns);
-                    RedoLog replayLog = new RedoLog(config, logId, redoPos);
-
-                    // As a side-effect, log id is set one higher than last file scanned.
-                    Set<File> redoFiles = replayLog.replay
-                        (applier, mEventListener, EventType.RECOVERY_APPLY_REDO_LOG,
-                         "Applying redo log: %1$d");
-
-                    boolean doCheckpoint = !redoFiles.isEmpty();
-
-                    // Avoid re-using transaction ids used by recovery.
-                    redoTxnId = applier.mHighestTxnId;
-                    if (redoTxnId != 0) {
-                        synchronized (mTxnIdLock) {
-                            // Subtract for modulo comparison.
-                            if (mTxnId == 0 || (redoTxnId - mTxnId) > 0) {
-                                mTxnId = redoTxnId;
-                            }
-                        }
-                    }
-
-                    if (txns.size() > 0) {
-                        // Rollback or truncate all remaining transactions. They were never
-                        // explicitly rolled back, or they were committed but not cleaned up.
-
-                        if (mEventListener != null) {
-                            mEventListener.notify
-                                (EventType.RECOVERY_PROCESS_REMAINING,
-                                 "Processing remaining transactions");
-                        }
-
-                        txns.traverse(new LHashTable.Visitor
-                                      <LHashTable.ObjEntry<Transaction>, IOException>()
-                        {
-                            public boolean visit(LHashTable.ObjEntry<Transaction> entry)
-                                throws IOException
-                            {
-                                entry.value.recoveryCleanup(true);
-                                return false;
-                            }
-                        });
-
-                        doCheckpoint = true;
-                    }
-
-                    // New redo logs begin with identifiers one higher than last scanned.
-                    mRedoWriter = new RedoLog(config, replayLog);
-
-                    // FIXME: If any exception is thrown before checkpoint is complete, delete
-                    // the newly created redo log file.
-
-                    if (doCheckpoint) {
-                        checkpoint(true, 0, 0);
-                        // Only cleanup after successful checkpoint.
-                        for (File file : redoFiles) {
-                            file.delete();
-                        }
-                    }
-
-                    // Delete lingering fragmented values after undo logs have been processed,
-                    // ensuring deletes were committed.
-                    emptyAllFragmentedTrash(true);
-
-                    recoveryComplete(recoveryStart);
-                }
-            }
-
-            if (mBaseFile == null || openMode == OPEN_TEMP) {
-                mTempFileManager = null;
-            } else {
-                mTempFileManager = new TempFileManager(mBaseFile, config.mFileFactory);
-            }
-        } catch (Throwable e) {
-            closeQuietly(null, this, e);
-            throw e;
-        }
-    }
-
-    /**
-     * Post construction, allow additional threads access to the database.
-     */
-    private void finishInit(DatabaseConfig config) throws IOException {
-        if (mRedoWriter == null && mTempFileManager == null) {
-            // Nothing is durable and nothing to ever clean up 
-            return;
-        }
-
-        Checkpointer c = new Checkpointer(this, config);
-        mCheckpointer = c;
-
-        // Register objects to automatically shutdown.
-        c.register(mRedoWriter);
-        c.register(mTempFileManager);
-
-        if (config.mCachePriming && mPageDb.isDurable()) {
-            c.register(new ShutdownPrimer(this));
-        }
-
-        // Must tag the trashed trees before starting replication and recovery. Otherwise,
-        // trees recently deleted might get double deleted.
-        Tree trashed = openNextTrashedTree(null);
-
-        if (trashed != null) {
-            Thread deletion = new Thread
-                (new Deletion(trashed, true, mEventListener), "IndexDeletion");
-            deletion.setDaemon(true);
-            deletion.start();
-        }
-
-        if (mRedoWriter instanceof ReplRedoController) {
-            // Start replication and recovery.
-            ReplRedoController controller = (ReplRedoController) mRedoWriter;
-            try {
-                // Pass the original listener, in case it has been specialized.
-                controller.recover(config.mReplInitialTxnId, config.mEventListener);
-            } catch (Throwable e) {
-                closeQuietly(null, this, e);
-                throw e;
-            }
-            checkpoint();
-            recoveryComplete(config.mReplRecoveryStartNanos);
-        }
-
-        c.start();
-    }
-
-    static class ShutdownPrimer implements Checkpointer.Shutdown {
-        private final WeakReference<Database> mDatabaseRef;
-
-        ShutdownPrimer(Database db) {
-            mDatabaseRef = new WeakReference<>(db);
-        }
-
-        @Override
-        public void shutdown() {
-            Database db = mDatabaseRef.get();
-            if (db == null) {
-                return;
-            }
-
-            File primer = db.primerFile();
-
-            FileOutputStream fout;
-            try {
-                fout = new FileOutputStream(primer);
-                try {
-                    try (OutputStream bout = new BufferedOutputStream(fout)) {
-                        db.createCachePrimer(bout);
-                    }
-                } catch (IOException e) {
-                    fout.close();
-                    primer.delete();
-                }
-            } catch (IOException e) {
-            }
-        }
-    }
-
-    File primerFile() {
-        return new File(mBaseFile.getPath() + PRIMER_FILE_SUFFIX);
-    }
-
-    private void recoveryComplete(long recoveryStart) {
-        if (mRedoWriter != null && mEventListener != null) {
-            double duration = (System.nanoTime() - recoveryStart) / 1_000_000_000.0;
-            mEventListener.notify(EventType.RECOVERY_COMPLETE,
-                                  "Recovery completed in %1$1.3f seconds",
-                                  duration, TimeUnit.SECONDS);
-        }
-    }
-
-    private void deleteRedoLogFiles() throws IOException {
-        if (mBaseFile != null) {
-            deleteNumberedFiles(mBaseFile, REDO_FILE_SUFFIX);
-        }
-    }
-
-    /**
-     * Returns the given named index, returning null if not found.
-     *
-     * @return shared Index instance; null if not found
-     */
-    public Index findIndex(byte[] name) throws IOException {
-        return openIndex(name.clone(), false);
-    }
-
-    /**
-     * Returns the given named index, returning null if not found. Name is UTF-8
-     * encoded.
-     *
-     * @return shared Index instance; null if not found
-     */
-    public Index findIndex(String name) throws IOException {
-        return openIndex(name.getBytes("UTF-8"), false);
-    }
-
-    /**
-     * Returns the given named index, creating it if necessary.
-     *
-     * @return shared Index instance
-     */
-    public Index openIndex(byte[] name) throws IOException {
-        return openIndex(name.clone(), true);
-    }
-
-    /**
-     * Returns the given named index, creating it if necessary. Name is UTF-8
-     * encoded.
-     *
-     * @return shared Index instance
-     */
-    public Index openIndex(String name) throws IOException {
-        return openIndex(name.getBytes("UTF-8"), true);
-    }
-
-    /**
-     * Returns an index by its identifier, returning null if not found.
-     *
-     * @throws IllegalArgumentException if id is reserved
-     */
-    public Index indexById(long id) throws IOException {
-        if (Tree.isInternal(id)) {
-            throw new IllegalArgumentException("Invalid id: " + id);
-        }
-
-        Index index;
-
-        final Lock commitLock = sharedCommitLock();
-        commitLock.lock();
-        try {
-            if ((index = lookupIndexById(id)) != null) {
-                return index;
-            }
-
-            byte[] idKey = new byte[9];
-            idKey[0] = KEY_TYPE_INDEX_ID;
-            encodeLongBE(idKey, 1, id);
-
-            byte[] name = mRegistryKeyMap.load(null, idKey);
-
-            if (name == null) {
-<<<<<<< HEAD
-                // Open an anonymous index.
-
-                byte[] treeIdBytes = new byte[8];
-                encodeLongBE(treeIdBytes, 0, id);
-
-                byte[] trashIdKey = newKey(KEY_TYPE_TRASH_ID, treeIdBytes);
-
-                // Use a transaction to ensure that only one thread loads the
-                // requested index. Nothing is written into it.
-                Transaction txn = newNoRedoTransaction();
-                try {
-                    // Ignore if in the trash.
-                    Cursor c = mRegistryKeyMap.newCursor(txn);
-                    try {
-                        c.autoload(false);
-                        c.find(trashIdKey);
-                        if (c.value() != null) {
-                            return null;
-                        }
-                    } finally {
-                        c.reset();
-                    }
-
-                    // Pass the transaction to acquire the lock.
-                    byte[] rootIdBytes = mRegistry.load(txn, treeIdBytes);
-
-                    if (rootIdBytes == null) {
-                        // Doesn't exist.
-                        return null;
-                    }
-
-                    index = lookupIndexById(id);
-                    if (index != null) {
-                        // Another thread got the lock first and loaded the index.
-                        return index;
-                    }
-
-                    long rootId = rootIdBytes.length == 0 ? 0 : decodeLongLE(rootIdBytes, 0);
-                    Tree tree = newTreeInstance(id, treeIdBytes, name, loadTreeRoot(rootId));
-
-                    TreeRef treeRef = new TreeRef(tree, mOpenTreesRefQueue);
-
-                    mOpenTreesLatch.acquireExclusive();
-                    try {
-                        mOpenTreesById.insert(id).value = treeRef;
-                    } finally {
-                        mOpenTreesLatch.releaseExclusive();
-                    }
-
-                    return tree;
-                } finally {
-                    txn.reset();
-                }
-=======
-                checkClosed();
-                return null;
->>>>>>> f7359a94
-            }
-
-            index = openIndex(name, false);
-        } catch (Throwable e) {
-            DatabaseException.rethrowIfRecoverable(e);
-            throw closeOnFailure(this, e);
-        } finally {
-            commitLock.unlock();
-        }
-
-        if (index == null) {
-            // Registry needs to be repaired to fix this.
-            throw new DatabaseException("Unable to find index in registry");
-        }
-
-        return index;
-    }
-
-    /**
-     * @return null if index is not open
-     */
-    private Tree lookupIndexById(long id) {
-        mOpenTreesLatch.acquireShared();
-        try {
-            LHashTable.ObjEntry<TreeRef> entry = mOpenTreesById.get(id);
-            return entry == null ? null : entry.value.get();
-        } finally {
-            mOpenTreesLatch.releaseShared();
-        }
-    }
-
-    /**
-     * Returns an index by its identifier, returning null if not found.
-     *
-     * @param id big-endian encoded long integer
-     * @throws IllegalArgumentException if id is malformed or reserved
-     */
-    public Index indexById(byte[] id) throws IOException {
-        if (id.length != 8) {
-            throw new IllegalArgumentException("Expected an 8 byte identifier: " + id.length);
-        }
-        return indexById(decodeLongBE(id, 0));
-    }
-
-    /**
-     * Allows access to internal indexes which can use the redo log.
-     */
-    Index anyIndexById(long id) throws IOException {
-        if (id == Tree.REGISTRY_KEY_MAP_ID) {
-            return mRegistryKeyMap;
-        } else if (id == Tree.FRAGMENTED_TRASH_ID) {
-            return fragmentedTrash().mTrash;
-        }
-        return indexById(id);
-    }
-
-    /**
-     * Creates an index whose name is null and can only be found by its identifier. An
-     * anonymous index can be given a name by {@link #renameIndex renaming} it. Rolling back
-     * the transaction deletes the index.
-     *
-     * @param txn required
-     * @throws IllegalArgumentException if transaction is null
-     */
-    Index createAnonymousIndex(Transaction txn) throws IOException {
-        if (txn == null) {
-            throw new IllegalArgumentException("Transaction is required");
-        }
-
-        txn.enter();
-        try {
-            checkClosed();
-
-            Tree tree;
-            long treeId;
-            byte[] treeIdBytes = new byte[8];
-
-            final Lock commitLock = sharedCommitLock();
-            commitLock.lock();
-            try {
-                // Cleaup before opening more indexes.
-                cleanupUnreferencedTrees();
-
-                do {
-                    treeId = nextTreeId();
-                    encodeLongBE(treeIdBytes, 0, treeId);
-                } while (!mRegistry.insert(Transaction.BOGUS, treeIdBytes, EMPTY_BYTES));
-
-                try {
-                    txn.pushUncreateIndex(treeId);
-
-                    RedoWriter redo = mRedoWriter;
-                    if (redo != null) {
-                        redo.createIndex(txn.txnId(), treeId);
-                    }
-                } catch (Throwable e) {
-                    try {
-                        mRegistry.delete(Transaction.BOGUS, treeIdBytes);
-                    } catch (Throwable e2) {
-                        e.addSuppressed(e2);
-                        throw closeOnFailure(this, e);
-                    }
-                    throw e;
-                }
-
-                tree = newTreeInstance(treeId, treeIdBytes, null, loadTreeRoot(0));
-
-                TreeRef treeRef = new TreeRef(tree, mOpenTreesRefQueue);
-
-                mOpenTreesLatch.acquireExclusive();
-                try {
-                    mOpenTreesById.insert(treeId).value = treeRef;
-                } finally {
-                    mOpenTreesLatch.releaseExclusive();
-                }
-            } finally {
-                commitLock.unlock();
-            }
-
-            txn.commit();
-            return tree;
-        } finally {
-            txn.exit();
-        }
-    }
-
-    /**
-     * Only called as redo action.
-     */
-    void createAnonymousIndex(Transaction txn, long treeId) throws IOException {
-        byte[] treeIdBytes = new byte[8];
-        encodeLongBE(treeIdBytes, 0, treeId);
-        if (mRegistry.insert(Transaction.BOGUS, treeIdBytes, EMPTY_BYTES)) {
-            txn.pushUncreateIndex(treeId);
-        }
-    }
-
-    /**
-     * Renames the given index to the one given.
-     *
-     * @param index non-null open index
-     * @param newName new non-null name
-     * @throws ClosedIndexException if index reference is closed
-     * @throws IllegalStateException if name is already in use by another index
-     * @throws IllegalArgumentException if index belongs to another database instance
-     */
-    public void renameIndex(Index index, byte[] newName) throws IOException {
-        renameIndex(index, newName.clone(), 0);
-    }
-
-    /**
-     * Renames the given index to the one given. Name is UTF-8 encoded.
-     *
-     * @param index non-null open index
-     * @param newName new non-null name
-     * @throws ClosedIndexException if index reference is closed
-     * @throws IllegalStateException if name is already in use by another index
-     * @throws IllegalArgumentException if index belongs to another database instance
-     */
-    public void renameIndex(Index index, String newName) throws IOException {
-        renameIndex(index, newName.getBytes("UTF-8"), 0);
-    }
-
-    /**
-     * @param newName not cloned
-     * @param redoTxnId non-zero if rename is performed by recovery
-     */
-    void renameIndex(final Index index, final byte[] newName, final long redoTxnId)
-        throws IOException
-    {
-        // Design note: Rename is a Database method instead of an Index method because it
-        // offers an extra degree of safety. It's too easy to call rename and pass a byte[] by
-        // an accident when something like remove was desired instead. Requiring access to the
-        // Database instance makes this operation a bit more of a hassle to use, which is
-        // desirable. Rename is not expected to be a common operation.
-
-        final Tree tree = accessTree(index);
-
-        final byte[] idKey, trashIdKey;
-        final byte[] oldName, oldNameKey;
-        final byte[] newNameKey;
-
-        final Transaction txn;
-
-        final Node root = tree.mRoot;
-        root.acquireExclusive();
-        try {
-            if (root.mPage == p_empty()) {
-                throw new ClosedIndexException();
-            }
-
-            if (Tree.isInternal(tree.mId)) {
-                throw new IllegalStateException("Cannot rename an internal index");
-            }
-
-            oldName = tree.mName;
-            if (Arrays.equals(oldName, newName)) {
-                return;
-            }
-
-            idKey = newKey(KEY_TYPE_INDEX_ID, tree.mIdBytes);
-            trashIdKey = newKey(KEY_TYPE_TRASH_ID, tree.mIdBytes);
-            oldNameKey = newKey(KEY_TYPE_INDEX_NAME, oldName);
-            newNameKey = newKey(KEY_TYPE_INDEX_NAME, newName);
-
-            txn = newNoRedoTransaction(redoTxnId);
-            try {
-                txn.lockExclusive(mRegistryKeyMap.mId, idKey);
-                txn.lockExclusive(mRegistryKeyMap.mId, trashIdKey);
-                // Lock in a consistent order, avoiding deadlocks.
-                if (compareKeys(oldNameKey, newNameKey) <= 0) {
-                    txn.lockExclusive(mRegistryKeyMap.mId, oldNameKey);
-                    txn.lockExclusive(mRegistryKeyMap.mId, newNameKey);
-                } else {
-                    txn.lockExclusive(mRegistryKeyMap.mId, newNameKey);
-                    txn.lockExclusive(mRegistryKeyMap.mId, oldNameKey);
-                }
-            } catch (Throwable e) {
-                txn.reset();
-                throw e;
-            }
-        } finally {
-            // Can release now that registry entries are locked. Those locks will prevent
-            // concurrent renames of the same index.
-            root.releaseExclusive();
-        }
-
-        try {
-            Cursor c = mRegistryKeyMap.newCursor(txn);
-            try {
-                c.autoload(false);
-
-                c.find(trashIdKey);
-                if (c.value() != null) {
-                    throw new IllegalStateException("Index is deleted");
-                }
-
-                c.find(newNameKey);
-                if (c.value() != null) {
-                    throw new IllegalStateException("New name is used by another index");
-                }
-
-                c.store(tree.mIdBytes);
-            } finally {
-                c.reset();
-            }
-
-            RedoWriter redo;
-            if (redoTxnId == 0 && (redo = mRedoWriter) != null) {
-                long commitPos;
-
-                final Lock commitLock = sharedCommitLock();
-                commitLock.lock();
-                try {
-                    commitPos = redo.renameIndex
-                        (txn.txnId(), tree.mId, newName, mDurabilityMode.alwaysRedo());
-                } finally {
-                    commitLock.unlock();
-                }
-
-                if (commitPos != 0) {
-                    // Must wait for durability confirmation before performing actions below
-                    // which cannot be easily rolled back. No global latches or locks are held
-                    // while waiting.
-                    redo.txnCommitSync(txn, commitPos);
-                }
-            }
-
-            mRegistryKeyMap.delete(txn, oldNameKey);
-            mRegistryKeyMap.store(txn, idKey, newName);
-
-            mOpenTreesLatch.acquireExclusive();
-            try {
-                txn.commit();
-
-                tree.mName = newName;
-                mOpenTrees.put(newName, mOpenTrees.remove(oldName));
-            } finally {
-                mOpenTreesLatch.releaseExclusive();
-            }
-        } catch (IllegalStateException e) {
-            throw e;
-        } catch (Throwable e) {
-            DatabaseException.rethrowIfRecoverable(e);
-            throw closeOnFailure(this, e);
-        } finally {
-            txn.reset();
-        }
-    }
-
-    private Tree accessTree(Index index) {
-        try {
-            Tree tree;
-            if ((tree = ((Tree) index)).mDatabase == this) {
-                return tree;
-            }
-        } catch (ClassCastException e) {
-            // Cast and catch an exception instead of calling instanceof to cause a
-            // NullPointerException to be thrown if index is null.
-        }
-        throw new IllegalArgumentException("Index belongs to a different database");
-    }
-
-    /**
-     * Fully closes and deletes the given index, but does not immediately reclaim the pages it
-     * occupied. Run the returned task in any thread to reclaim the pages.
-     *
-     * <p>Once deleted, the index reference appears empty and {@link ClosedIndexException
-     * unmodifiable}. A new index by the original name can be created, which will be assigned a
-     * different unique identifier. Any transactions still referring to the old index will not
-     * affect the new index.
-     *
-     * <p>If the deletion task is never started or it doesn't finish normally, it will resume
-     * when the database is re-opened. All resumed deletions are completed in serial order by a
-     * background thread.
-     *
-     * @param index non-null open index
-     * @return non-null task to call for reclaiming the pages used by the deleted index
-     * @throws ClosedIndexException if index reference is closed
-     * @throws IllegalArgumentException if index belongs to another database instance
-     * @see EventListener
-     * @see Index#drop Index.drop
-     */
-    public Runnable deleteIndex(Index index) throws IOException {
-        return deleteIndex(index, 0);
-    }
-
-    /**
-     * @param redoTxnId non-zero if delete is performed by recovery
-     */
-    Runnable deleteIndex(Index index, long redoTxnId) throws IOException {
-        // Design note: This is a Database method instead of an Index method because it offers
-        // an extra degree of safety. See notes in renameIndex.
-        return accessTree(index).drop(false);
-    }
-
-    /**
-     * Called by Tree.drop with root node latch held exclusively.
-     */
-    Runnable deleteTree(Tree tree) throws IOException {
-        Node root = moveToTrash(tree, 0, true);
-
-        if (root == null) {
-            // Handle concurrent delete attempt.
-            throw new ClosedIndexException();
-        }
-
-        Tree trashed = newTreeInstance(tree.mId, tree.mIdBytes, tree.mName, root);
-
-        return new Deletion(trashed, false, null);
-    }
-
-    /**
-     * @param last null to start with first
-     * @return null if none available
-     */
-    private Tree openNextTrashedTree(byte[] lastIdBytes) throws IOException {
-        View view = mRegistryKeyMap.viewPrefix(new byte[] {KEY_TYPE_TRASH_ID}, 1);
-
-        if (lastIdBytes == null) {
-            // Tag all the entries that should be deleted automatically. Entries created later
-            // will have a different prefix, and so they'll be ignored.
-            Cursor c = view.newCursor(Transaction.BOGUS);
-            try {
-                for (c.first(); c.key() != null; c.next()) {
-                    byte[] name = c.value();
-                    if (name.length != 0) {
-                        name[0] |= 0x80;
-                        c.store(name);
-                    }
-                }
-            } finally {
-                c.reset();
-            }
-        }
-
-        byte[] treeIdBytes, name, rootIdBytes;
-
-        Cursor c = view.newCursor(Transaction.BOGUS);
-        try {
-            if (lastIdBytes == null) {
-                c.first();
-            } else {
-                c.findGt(lastIdBytes);
-            }
-
-            while (true) {
-                treeIdBytes = c.key();
-
-                if (treeIdBytes == null) {
-                    return null;
-                }
-
-                rootIdBytes = mRegistry.load(Transaction.BOGUS, treeIdBytes);
-
-                if (rootIdBytes == null) {
-                    // Clear out bogus entry in the trash.
-                    c.store(null);
-                } else {
-                    name = c.value();
-                    if (name[0] < 0) {
-                        // Found a tagged entry.
-                        break;
-                    }
-                }
-
-                c.next();
-            }
-        } finally {
-            c.reset();
-        }
-
-        long rootId = decodeLongLE(rootIdBytes, 0);
-
-        if ((name[0] & ~0x80) == 0) {
-            name = null;
-        } else {
-            // Trim off the tag byte.
-            byte[] actual = new byte[name.length - 1];
-            System.arraycopy(name, 1, actual, 0, actual.length);
-            name = actual;
-        }
-
-        long treeId = decodeLongBE(treeIdBytes, 0);
-
-        return newTreeInstance(treeId, treeIdBytes, name, loadTreeRoot(rootId));
-    }
-
-    private class Deletion implements Runnable {
-        private Tree mTrashed;
-        private final boolean mResumed;
-        private final EventListener mListener;
-
-        Deletion(Tree trashed, boolean resumed, EventListener listener) {
-            mTrashed = trashed;
-            mResumed = resumed;
-            mListener = listener;
-        }
-
-        @Override
-        public synchronized void run() {
-            while (mTrashed != null) {
-                delete();
-            }
-        }
-
-        private void delete() {
-            if (mListener != null) {
-                mListener.notify(EventType.DELETION_BEGIN,
-                                 "Index deletion " + (mResumed ? "resumed" : "begin") +
-                                 ": %1$d, name: %2$s",
-                                 mTrashed.getId(), mTrashed.getNameString());
-            }
-
-            final byte[] idBytes = mTrashed.mIdBytes;
-
-            try {
-                long start = System.nanoTime();
-
-                mTrashed.deleteAll();
-                Node root = mTrashed.close(true, false);
-                removeFromTrash(mTrashed, root);
-
-                if (mListener != null) {
-                    double duration = (System.nanoTime() - start) / 1_000_000_000.0;
-                    mListener.notify(EventType.DELETION_COMPLETE,
-                                     "Index deletion complete: %1$d, name: %2$s, " +
-                                     "duration: %3$1.3f seconds",
-                                     mTrashed.getId(), mTrashed.getNameString(), duration);
-                }
-
-                mTrashed = null;
-            } catch (IOException e) {
-                if ((!mClosed || mClosedCause != null) && mListener != null) {
-                    mListener.notify
-                        (EventType.DELETION_FAILED,
-                         "Index deletion failed: %1$d, name: %2$s, exception: %3$s",
-                         mTrashed.getId(), mTrashed.getNameString(), rootCause(e));
-                }
-                closeQuietly(null, mTrashed);
-                return;
-            }
-
-            if (mResumed) {
-                try {
-                    mTrashed = openNextTrashedTree(idBytes);
-                } catch (IOException e) {
-                    if ((!mClosed || mClosedCause != null) && mListener != null) {
-                        mListener.notify
-                            (EventType.DELETION_FAILED,
-                             "Unable to resume deletion: %1$s", rootCause(e));
-                    }
-                    return;
-                }
-            }
-        }
-    }
-
-    /**
-     * Returns an {@link UnmodifiableViewException unmodifiable} View which maps all available
-     * index names to identifiers. Identifiers are long integers, {@link
-     * org.cojen.tupl.io.Utils#decodeLongBE big-endian} encoded.
-     */
-    public View indexRegistryByName() throws IOException {
-        return mRegistryKeyMap.viewPrefix(new byte[] {KEY_TYPE_INDEX_NAME}, 1).viewUnmodifiable();
-    }
-
-    /**
-     * Returns an {@link UnmodifiableViewException unmodifiable} View which maps all available
-     * index identifiers to names. Identifiers are long integers, {@link
-     * org.cojen.tupl.io.Utils#decodeLongBE big-endian} encoded.
-     */
-    public View indexRegistryById() throws IOException {
-        return mRegistryKeyMap.viewPrefix(new byte[] {KEY_TYPE_INDEX_ID}, 1).viewUnmodifiable();
-    }
-
-    /**
-     * Returns a new Transaction with the {@link DatabaseConfig#durabilityMode default}
-     * durability mode.
-     */
-    public Transaction newTransaction() {
-        return doNewTransaction(mDurabilityMode);
-    }
-
-    /**
-     * Returns a new Transaction with the given durability mode. If null, the
-     * {@link DatabaseConfig#durabilityMode default} is used.
-     */
-    public Transaction newTransaction(DurabilityMode durabilityMode) {
-        return doNewTransaction(durabilityMode == null ? mDurabilityMode : durabilityMode);
-    }
-
-    private Transaction doNewTransaction(DurabilityMode durabilityMode) {
-        RedoWriter redo = mRedoWriter;
-        if (redo != null) {
-            redo = redo.txnRedoWriter();
-        }
-        return new Transaction
-            (this, redo, durabilityMode, LockMode.UPGRADABLE_READ, mDefaultLockTimeoutNanos);
-    }
-
-    Transaction newAlwaysRedoTransaction() {
-        return doNewTransaction(mDurabilityMode.alwaysRedo());
-    }
-
-    /**
-     * Convenience method which returns a transaction intended for locking and undo. Caller can
-     * make modifications, but they won't go to the redo log.
-     */
-    Transaction newNoRedoTransaction() {
-        RedoWriter redo = mRedoWriter;
-        if (redo != null) {
-            redo = redo.txnRedoWriter();
-        }
-        return new Transaction(this, redo, DurabilityMode.NO_REDO, LockMode.UPGRADABLE_READ, -1);
-    }
-
-    /**
-     * Convenience method which returns a transaction intended for locking and undo. Caller can
-     * make modifications, but they won't go to the redo log.
-     *
-     * @param redoTxnId non-zero if operation is performed by recovery
-     */
-    Transaction newNoRedoTransaction(long redoTxnId) {
-        return redoTxnId == 0 ? newNoRedoTransaction() :
-            new Transaction(this, redoTxnId, LockMode.UPGRADABLE_READ, -1);
-    }
-
-    /**
-     * Caller must hold commit lock. This ensures that highest transaction id
-     * is persisted correctly by checkpoint.
-     */
-    void register(UndoLog undo) {
-        synchronized (mTxnIdLock) {
-            UndoLog top = mTopUndoLog;
-            if (top != null) {
-                undo.mPrev = top;
-                top.mNext = undo;
-            }
-            mTopUndoLog = undo;
-            mUndoLogCount++;
-        }
-    }
-
-    /**
-     * Caller must hold commit lock. This ensures that highest transaction id
-     * is persisted correctly by checkpoint.
-     *
-     * @return non-zero transaction id
-     */
-    long nextTransactionId() throws IOException {
-        long txnId;
-        do {
-            synchronized (mTxnIdLock) {
-                txnId = ++mTxnId;
-            }
-        } while (txnId == 0);
-        return txnId;
-    }
-
-    /**
-     * Should only be called after all log entries have been truncated or rolled back. Caller
-     * does not need to hold db commit lock.
-     */
-    void unregister(UndoLog log) {
-        synchronized (mTxnIdLock) {
-            UndoLog prev = log.mPrev;
-            UndoLog next = log.mNext;
-            if (prev != null) {
-                prev.mNext = next;
-                log.mPrev = null;
-            }
-            if (next != null) {
-                next.mPrev = prev;
-                log.mNext = null;
-            } else if (log == mTopUndoLog) {
-                mTopUndoLog = prev;
-            }
-            mUndoLogCount--;
-        }
-    }
-
-    /**
-     * Preallocates pages for immediate use. The actual amount allocated
-     * varies, depending on the amount of free pages already available.
-     *
-     * @return actual amount allocated
-     */
-    public long preallocate(long bytes) throws IOException {
-        if (!mClosed && mPageDb.isDurable()) {
-            int pageSize = mPageSize;
-            long pageCount = (bytes + pageSize - 1) / pageSize;
-            if (pageCount > 0) {
-                pageCount = mPageDb.allocatePages(pageCount);
-                if (pageCount > 0) {
-                    try {
-                        checkpoint(true, 0, 0);
-                    } catch (Throwable e) {
-                        DatabaseException.rethrowIfRecoverable(e);
-                        closeQuietly(null, this, e);
-                        throw e;
-                    }
-                }
-                return pageCount * pageSize;
-            }
-        }
-        return 0;
-    }
-
-    /**
-     * Support for capturing a snapshot (hot backup) of the database, while
-     * still allowing concurrent modifications. The snapshot contains all data
-     * up to the last checkpoint. Call the {@link #checkpoint checkpoint}
-     * method immediately before to ensure that an up-to-date snapshot is
-     * captured.
-     *
-     * <p>To restore from a snapshot, store it in the primary data file, which
-     * is the base file with a ".db" extension. Make sure no redo log files
-     * exist and then open the database. Alternatively, call {@link
-     * #restoreFromSnapshot restoreFromSnapshot}, which also supports restoring
-     * into separate data files.
-     *
-     * <p>During the snapshot, temporary files are created to hold pre-modified
-     * copies of pages. If the snapshot destination stream blocks for too long,
-     * these files keep growing. File growth rate increases too if the database
-     * is being heavily modified. In the worst case, the temporary files can
-     * become larger than the primary database files.
-     *
-     * @return a snapshot control object, which must be closed when no longer needed
-     */
-    public Snapshot beginSnapshot() throws IOException {
-        if (!(mPageDb.isDurable())) {
-            throw new UnsupportedOperationException("Snapshot only allowed for durable databases");
-        }
-        checkClosed();
-        DurablePageDb pageDb = (DurablePageDb) mPageDb;
-        return pageDb.beginSnapshot(mTempFileManager, mTreeNodeMap);
-    }
-
-    /**
-     * Restore from a {@link #beginSnapshot snapshot}, into the data files defined by the given
-     * configuration. All existing data and redo log files at the snapshot destination are
-     * deleted before the restore begins.
-     *
-     * @param in snapshot source; does not require extra buffering; auto-closed
-     */
-    public static Database restoreFromSnapshot(DatabaseConfig config, InputStream in)
-        throws IOException
-    {
-        config = config.clone();
-        PageDb restored;
-
-        File[] dataFiles = config.dataFiles();
-        if (dataFiles == null) {
-            PageArray dataPageArray = config.mDataPageArray;
-
-            if (dataPageArray == null) {
-                throw new UnsupportedOperationException
-                    ("Restore only allowed for durable databases");
-            }
-
-            // Delete old redo log files.
-            deleteNumberedFiles(config.mBaseFile, REDO_FILE_SUFFIX);
-
-            restored = DurablePageDb.restoreFromSnapshot(dataPageArray, null, config.mCrypto, in);
-        } else {
-            if (!config.mReadOnly) {
-                for (File f : dataFiles) {
-                    // Delete old data file.
-                    f.delete();
-                    if (config.mMkdirs) {
-                        f.getParentFile().mkdirs();
-                    }
-                }
-            }
-
-            FileFactory factory = config.mFileFactory;
-            EnumSet<OpenOption> options = config.createOpenOptions();
-
-            // Delete old redo log files.
-            deleteNumberedFiles(config.mBaseFile, REDO_FILE_SUFFIX);
-
-            int pageSize = config.mPageSize;
-            if (pageSize <= 0) {
-                pageSize = DEFAULT_PAGE_SIZE;
-            }
-
-            restored = DurablePageDb.restoreFromSnapshot
-                (pageSize, dataFiles, factory, options, null, config.mCrypto, in);
-        }
-
-        try {
-            restored.close();
-        } finally {
-            restored.delete();
-        }
-
-        return Database.open(config);
-    }
-
-    /**
-     * Writes a cache priming set into the given stream, which can then be used later to {@link
-     * #applyCachePrimer prime} the cache.
-     *
-     * @param out cache priming destination; buffering is recommended; not auto-closed
-     * @see DatabaseConfig#cachePriming
-     */
-    public void createCachePrimer(OutputStream out) throws IOException {
-        if (!(mPageDb.isDurable())) {
-            throw new UnsupportedOperationException
-                ("Cache priming only allowed for durable databases");
-        }
-
-        out = ((DurablePageDb) mPageDb).encrypt(out);
-
-        // Create a clone of the open trees, because concurrent iteration is not supported.
-        TreeRef[] openTrees;
-        mOpenTreesLatch.acquireShared();
-        try {
-            openTrees = new TreeRef[mOpenTrees.size()];
-            int i = 0;
-            for (TreeRef treeRef : mOpenTrees.values()) {
-                openTrees[i++] = treeRef;
-            }
-        } finally {
-            mOpenTreesLatch.releaseShared();
-        }
-
-        DataOutputStream dout = new DataOutputStream(out);
-
-        dout.writeLong(PRIMER_MAGIC_NUMBER);
-
-        for (TreeRef treeRef : openTrees) {
-            Tree tree = treeRef.get();
-            if (tree != null && !Tree.isInternal(tree.mId)) {
-                // Encode name instead of identifier, to support priming set portability
-                // between databases. The identifiers won't match, but the names might.
-                byte[] name = tree.mName;
-                dout.writeInt(name.length);
-                dout.write(name);
-                tree.writeCachePrimer(dout);
-            }
-        }
-
-        // Terminator.
-        dout.writeInt(-1);
-    }
-
-    /**
-     * Prime the cache, from a set encoded {@link #createCachePrimer earlier}.
-     *
-     * @param in caching priming source; buffering is recommended; not auto-closed
-     * @see DatabaseConfig#cachePriming
-     */
-    public void applyCachePrimer(InputStream in) throws IOException {
-        if (!(mPageDb.isDurable())) {
-            throw new UnsupportedOperationException
-                ("Cache priming only allowed for durable databases");
-        }
-
-        in = ((DurablePageDb) mPageDb).decrypt(in);
-
-        DataInputStream din = new DataInputStream(in);
-
-        long magic = din.readLong();
-        if (magic != PRIMER_MAGIC_NUMBER) {
-            throw new DatabaseException("Wrong cache primer magic number: " + magic);
-        }
-
-        while (true) {
-            int len = din.readInt();
-            if (len < 0) {
-                break;
-            }
-            byte[] name = new byte[len];
-            din.readFully(name);
-            Index ix = openIndex(name, false);
-            if (ix instanceof Tree) {
-                ((Tree) ix).applyCachePrimer(din);
-            } else {
-                Tree.skipCachePrimer(din);
-            }
-        }
-    }
-
-    /**
-     * Returns an immutable copy of database statistics.
-     */
-    public Stats stats() {
-        Stats stats = new Stats();
-
-        stats.mPageSize = mPageSize;
-
-        mSharedCommitLock.lock();
-        try {
-            long cursorCount = 0;
-            mOpenTreesLatch.acquireShared();
-            try {
-                stats.mOpenIndexes = mOpenTrees.size();
-                for (TreeRef treeRef : mOpenTrees.values()) {
-                    Tree tree = treeRef.get();
-                    if (tree != null) {
-                        cursorCount += tree.mRoot.countCursors(); 
-                    }
-                }
-            } finally {
-                mOpenTreesLatch.releaseShared();
-            }
-
-            stats.mCursorCount = cursorCount;
-
-            PageDb.Stats pstats = mPageDb.stats();
-            stats.mFreePages = pstats.freePages;
-            stats.mTotalPages = pstats.totalPages;
-
-            stats.mLockCount = mLockManager.numLocksHeld();
-
-            synchronized (mTxnIdLock) {
-                stats.mTxnCount = mUndoLogCount;
-                stats.mTxnsCreated = mTxnId;
-            }
-        } finally {
-            mSharedCommitLock.unlock();
-        }
-
-        for (NodeUsageList usageList : mUsageLists) {
-            stats.mCachedPages += usageList.size();
-        }
-
-        if (!mPageDb.isDurable() && stats.mTotalPages == 0) {
-            stats.mTotalPages = stats.mCachedPages;
-        }
-
-        return stats;
-    }
-
-    /**
-     * Immutable copy of database {@link Database#stats statistics}.
-     */
-    public static class Stats implements Serializable {
-        private static final long serialVersionUID = 2L;
-
-        int mPageSize;
-        long mFreePages;
-        long mTotalPages;
-        long mCachedPages;
-        int mOpenIndexes;
-        long mLockCount;
-        long mCursorCount;
-        long mTxnCount;
-        long mTxnsCreated;
-
-        Stats() {
-        }
-
-        /**
-         * Returns the allocation page size.
-         */
-        public int pageSize() {
-            return mPageSize;
-        }
-
-        /**
-         * Returns the amount of unused pages in the database.
-         */
-        public long freePages() {
-            return mFreePages;
-        }
-
-        /**
-         * Returns the total amount of pages in the database.
-         */
-        public long totalPages() {
-            return mTotalPages;
-        }
-
-        /**
-         * Returns the current size of the cache, in pages.
-         */
-        public long cachedPages() {
-            return mCachedPages;
-        }
-
-        /**
-         * Returns the amount of indexes currently open.
-         */
-        public int openIndexes() {
-            return mOpenIndexes;
-        }
-
-        /**
-         * Returns the amount of locks currently allocated. Locks are created as transactions
-         * access or modify records, and they are destroyed when transactions exit or reset. An
-         * accumulation of locks can indicate that transactions are not being reset properly.
-         */
-        public long lockCount() {
-            return mLockCount;
-        }
-
-        /**
-         * Returns the amount of cursors which are in a non-reset state. An accumulation of
-         * cursors can indicate that they are not being reset properly.
-         */
-        public long cursorCount() {
-            return mCursorCount;
-        }
-
-        /**
-         * Returns the amount of fully-established transactions which are in a non-reset
-         * state. This value is unaffected by transactions which make no changes, and it is
-         * also unaffected by auto-commit transactions. An accumulation of transactions can
-         * indicate that they are not being reset properly.
-         */
-        public long transactionCount() {
-            return mTxnCount;
-        }
-
-        /**
-         * Returns the total amount of fully-established transactions created over the life of
-         * the database. This value is unaffected by transactions which make no changes, and it
-         * is also unaffected by auto-commit transactions. A resurrected transaction can become
-         * fully-established again, further increasing the total created value.
-         */
-        public long transactionsCreated() {
-            return mTxnsCreated;
-        }
-
-        @Override
-        public int hashCode() {
-            long hash = mFreePages;
-            hash = hash * 31 + mTotalPages;
-            hash = hash * 31 + mTxnsCreated;
-            return (int) scramble(hash);
-        }
-
-        @Override
-        public boolean equals(Object obj) {
-            if (this == obj) {
-                return true;
-            }
-            if (obj instanceof Stats) {
-                Stats other = (Stats) obj;
-                return mPageSize == other.mPageSize
-                    && mFreePages == other.mFreePages
-                    && mTotalPages == other.mTotalPages
-                    && mOpenIndexes == other.mOpenIndexes
-                    && mLockCount == other.mLockCount
-                    && mCursorCount == other.mCursorCount
-                    && mTxnCount == other.mTxnCount
-                    && mTxnsCreated == other.mTxnsCreated;
-            }
-            return false;
-        }
-
-        @Override
-        public String toString() {
-            return "Database.Stats {pageSize=" + mPageSize
-                + ", freePages=" + mFreePages
-                + ", totalPages=" + mTotalPages
-                + ", cachedPages=" + mCachedPages
-                + ", openIndexes=" + mOpenIndexes
-                + ", lockCount=" + mLockCount
-                + ", cursorCount=" + mCursorCount
-                + ", transactionCount=" + mTxnCount
-                + ", transactionsCreated=" + mTxnsCreated
-                + '}';
-        }
-    }
-
-    /**
-     * Flushes, but does not sync, all non-flushed transactions. Transactions
-     * committed with {@link DurabilityMode#NO_FLUSH no-flush} effectively
-     * become {@link DurabilityMode#NO_SYNC no-sync} durable.
-     */
-    @Override
-    public void flush() throws IOException {
-        if (!mClosed && mRedoWriter != null) {
-            mRedoWriter.flush();
-        }
-    }
-
-    /**
-     * Persists all non-flushed and non-sync'd transactions. Transactions
-     * committed with {@link DurabilityMode#NO_FLUSH no-flush} and {@link
-     * DurabilityMode#NO_SYNC no-sync} effectively become {@link
-     * DurabilityMode#SYNC sync} durable.
-     */
-    public void sync() throws IOException {
-        if (!mClosed && mRedoWriter != null) {
-            mRedoWriter.sync();
-        }
-    }
-
-    /**
-     * Durably sync and checkpoint all changes to the database. In addition to ensuring that
-     * all committed transactions are durable, checkpointing ensures that non-transactional
-     * modifications are durable. Checkpoints are performed automatically by a background
-     * thread, at a {@link DatabaseConfig#checkpointRate configurable} rate.
-     */
-    public void checkpoint() throws IOException {
-        if (!mClosed && mPageDb.isDurable()) {
-            try {
-                checkpoint(false, 0, 0);
-            } catch (Throwable e) {
-                DatabaseException.rethrowIfRecoverable(e);
-                closeQuietly(null, this, e);
-                throw e;
-            }
-        }
-    }
-
-    /**
-     * Temporarily suspend automatic checkpoints without waiting for any in-progress checkpoint
-     * to complete. Suspend may be invoked multiple times, but each must be paired with a
-     * {@link #resumeCheckpoints resume} call to enable automatic checkpoints again.
-     *
-     * @throws IllegalStateException if suspended more than 2<sup>31</sup> times
-     */
-    public void suspendCheckpoints() {
-        Checkpointer c = mCheckpointer;
-        if (c != null) {
-            c.suspend();
-        }
-    }
-
-    /**
-     * Resume automatic checkpoints after having been temporarily {@link #suspendCheckpoints
-     * suspended}.
-     *
-     * @throws IllegalStateException if resumed more than suspended
-     */
-    public void resumeCheckpoints() {
-        Checkpointer c = mCheckpointer;
-        if (c != null) {
-            c.resume();
-        }
-    }
-
-    /**
-     * Compacts the database by shrinking the database file. The compaction target is the
-     * desired file utilization, and it controls how much compaction should be performed. A
-     * target of 0.0 performs no compaction, and a value of 1.0 attempts to compact as much as
-     * possible.
-     *
-     * <p>If the compaction target cannot be met, the entire operation aborts. If the database
-     * is being concurrently modified, large compaction targets will likely never succeed.
-     * Although compacting by smaller amounts is more likely to succeed, the entire database
-     * must still be scanned. A minimum target of 0.5 is recommended for the compaction to be
-     * worth the effort.
-     *
-     * <p>Compaction requires some amount of free space for page movement, and so some free
-     * space might still linger following a massive compaction. More iterations are required to
-     * fully complete such a compaction. The first iteration might actually cause the file to
-     * grow slightly. This can be prevented by doing a less massive compaction first.
-     *
-     * @param observer optional observer; pass null for default
-     * @param target database file compaction target [0.0, 1.0]
-     * @return false if file compaction aborted
-     * @throws IllegalArgumentException if compaction target is out of bounds
-     * @throws IllegalStateException if compaction is already in progress
-     */
-    public boolean compactFile(CompactionObserver observer, double target) throws IOException {
-        if (target < 0 || target > 1) {
-            throw new IllegalArgumentException("Illegal compaction target: " + target);
-        }
-
-        if (target == 0) {
-            // No compaction to do at all, but not aborted.
-            return true;
-        }
-
-        long targetPageCount;
-        mCheckpointLock.lock();
-        try {
-            PageDb.Stats stats = mPageDb.stats();
-            long usedPages = stats.totalPages - stats.freePages;
-            targetPageCount = Math.max(usedPages, (long) (usedPages / target));
-
-            // Determine the maximum amount of space required to store the reserve list nodes
-            // and ensure the target includes them.
-            long reserve;
-            {
-                // Total pages freed.
-                long freed = stats.totalPages - targetPageCount;
-
-                // Scale by the maximum size for encoding page identifers, assuming no savings
-                // from delta encoding.
-                freed *= calcUnsignedVarLongLength(stats.totalPages << 1);
-
-                // Divide by the node size, excluding the header (see PageQueue).
-                reserve = freed / (mPageSize - (8 + 8));
-
-                // A minimum is required because the regular and free lists need to allocate
-                // one extra node at checkpoint. Up to three checkpoints may be issued, so pad
-                // by 2 * 3 = 6.
-                reserve += 6;
-            }
-
-            targetPageCount += reserve;
-
-            if (targetPageCount >= stats.totalPages && targetPageCount >= mPageDb.pageCount()) {
-                return true;
-            }
-
-            if (!mPageDb.compactionStart(targetPageCount)) {
-                return false;
-            }
-        } finally {
-            mCheckpointLock.unlock();
-        }
-
-        if (!mPageDb.compactionScanFreeList()) {
-            mCheckpointLock.lock();
-            try {
-                mPageDb.compactionEnd();
-            } finally {
-                mCheckpointLock.unlock();
-            }
-            return false;
-        }
-
-        // Issue a checkpoint to ensure all dirty nodes are flushed out. This ensures that
-        // nodes can be moved out of the compaction zone by simply marking them dirty. If
-        // already dirty, they'll not be in the compaction zone unless compaction aborted.
-        checkpoint();
-
-        if (observer == null) {
-            observer = new CompactionObserver();
-        }
-
-        final long highestNodeId = targetPageCount - 1;
-        final CompactionObserver fobserver = observer;
-
-        boolean completed = scanAllIndexes(new ScanVisitor() {
-            public boolean apply(Tree tree) throws IOException {
-                return tree.compactTree(tree.observableView(), highestNodeId, fobserver);
-            }
-        });
-
-        checkpoint(true, 0, 0);
-
-        if (completed && mPageDb.compactionScanFreeList()) {
-            if (!mPageDb.compactionVerify() && mPageDb.compactionScanFreeList()) {
-                checkpoint(true, 0, 0);
-            }
-        }
-
-        mCheckpointLock.lock();
-        try {
-            completed &= mPageDb.compactionEnd();
-
-            // If completed, then this allows file to shrink. Otherwise, it allows reclaimed
-            // reserved pages to be immediately usable.
-            checkpoint(true, 0, 0);
-
-            if (completed) {
-                // And now, attempt to actually shrink the file.
-                return mPageDb.truncatePages();
-            }
-        } finally {
-            mCheckpointLock.unlock();
-        }
-
-        return false;
-    }
-
-    /**
-     * Verifies the integrity of the database and all indexes.
-     *
-     * @param observer optional observer; pass null for default
-     * @return true if verification passed
-     */
-    public boolean verify(VerificationObserver observer) throws IOException {
-        // TODO: Verify free lists.
-
-        if (observer == null) {
-            observer = new VerificationObserver();
-        }
-
-        final boolean[] passedRef = {true};
-        final VerificationObserver fobserver = observer;
-
-        scanAllIndexes(new ScanVisitor() {
-            public boolean apply(Tree tree) throws IOException {
-                Index view = tree.observableView();
-                fobserver.failed = false;
-                boolean keepGoing = tree.verifyTree(view, fobserver);
-                passedRef[0] &= !fobserver.failed;
-                if (keepGoing) {
-                    keepGoing = fobserver.indexComplete(view, !fobserver.failed, null);
-                }
-                return keepGoing;
-            }
-        });
-
-        return passedRef[0];
-    }
-
-    static interface ScanVisitor {
-        /**
-         * @return false if should stop
-         */
-        boolean apply(Tree tree) throws IOException;
-    }
-
-    /**
-     * @return false if stopped
-     */
-    private boolean scanAllIndexes(ScanVisitor visitor) throws IOException {
-        if (!visitor.apply(mRegistry)) {
-            return false;
-        }
-        if (!visitor.apply(mRegistryKeyMap)) {
-            return false;
-        }
-
-        FragmentedTrash trash = mFragmentedTrash;
-        if (trash != null) {
-            if (!visitor.apply(trash.mTrash)) {
-                return false;
-            }
-        }
-
-        Cursor all = indexRegistryByName().newCursor(null);
-        try {
-            for (all.first(); all.key() != null; all.next()) {
-                long id = decodeLongBE(all.value(), 0);
-
-                Tree index = lookupIndexById(id);
-                if (index != null) {
-                    if (!visitor.apply(index)) {
-                        return false;
-                    }
-                } else {
-                    // Open the index.
-                    index = (Tree) indexById(id);
-                    boolean keepGoing = visitor.apply(index);
-                    try {
-                        index.close();
-                    } catch (IllegalStateException e) {
-                        // Leave open if in use now.
-                    }
-                    if (!keepGoing) {
-                        return false;
-                    }
-                }
-            }
-        } finally {
-            all.reset();
-        }
-
-        return true;
-    }
-
-    /**
-     * Closes the database, ensuring durability of committed transactions. No
-     * checkpoint is performed by this method, and so non-transactional
-     * modifications can be lost.
-     *
-     * @see #shutdown
-     */
-    @Override
-    public void close() throws IOException {
-        close(null, false);
-    }
-
-    /**
-     * Closes the database after an unexpected failure. No checkpoint is performed by this
-     * method, and so non-transactional modifications can be lost.
-     *
-     * @param cause if non-null, delivers a {@link EventType#PANIC_UNHANDLED_EXCEPTION panic}
-     * event and future database accesses will rethrow the cause
-     * @see #shutdown
-     */
-    @Override
-    public void close(Throwable cause) throws IOException {
-        close(cause, false);
-    }
-
-    /**
-     * Cleanly closes the database, ensuring durability of all modifications. A checkpoint is
-     * issued first, and so a quick recovery is performed when the database is re-opened. As a
-     * side effect of shutting down, all extraneous files are deleted.
-     */
-    public void shutdown() throws IOException {
-        close(null, mPageDb.isDurable());
-    }
-
-    protected void finalize() throws IOException {
-        close();
-    }
-
-    private void close(Throwable cause, boolean shutdown) throws IOException {
-        if (cause != null && !mClosed) {
-            if (cClosedCauseUpdater.compareAndSet(this, null, cause) && mEventListener != null) {
-                mEventListener.notify(EventType.PANIC_UNHANDLED_EXCEPTION,
-                                      "Closing database due to unhandled exception: %1$s",
-                                      rootCause(cause));
-            }
-        }
-
-        Checkpointer c = mCheckpointer;
-
-        if (shutdown) {
-            mCheckpointLock.lock();
-            try {
-                if (mClosed) {
-                    return;
-                }
-                checkpoint(true, 0, 0);
-                mClosed = true;
-                if (c != null) {
-                    c.close();
-                }
-            } finally {
-                mCheckpointLock.unlock();
-            }
-        } else {
-            if (c != null) {
-                c.close();
-            }
-            // Wait for any in-progress checkpoint to complete.
-            mCheckpointLock.lock();
-            try {
-                if (mClosed) {
-                    return;
-                }
-                mClosed = true;
-            } finally {
-                mCheckpointLock.unlock();
-            }
-        }
-
-        try {
-            mCheckpointer = null;
-
-            if (mOpenTrees != null) {
-                final ArrayList<TreeRef> trees;
-                mOpenTreesLatch.acquireExclusive();
-                try {
-                    trees = new ArrayList<>(mOpenTreesById.size());
-
-                    mOpenTreesById.traverse(new LHashTable.Visitor
-                                            <LHashTable.ObjEntry<TreeRef>, IOException>()
-                    {
-                        public boolean visit(LHashTable.ObjEntry<TreeRef> entry)
-                            throws IOException
-                        {
-                            trees.add(entry.value);
-                            return true;
-                        }
-                    });
-
-                    mOpenTrees.clear();
-                } finally {
-                    mOpenTreesLatch.releaseExclusive();
-                }
-
-                for (TreeRef ref : trees) {
-                    Tree tree = ref.get();
-                    if (tree != null) {
-                        tree.close();
-                    }
-                }
-            }
-
-            Lock lock = mSharedCommitLock;
-            if (lock != null) {
-                lock.lock();
-            }
-            try {
-                if (mUsageLists != null) {
-                    for (NodeUsageList usageList : mUsageLists) {
-                        if (usageList != null) {
-                            usageList.delete();
-                        }
-                    }
-                }
-
-                if (mTreeNodeMap != null) {
-                    mTreeNodeMap.delete();
-                }
-
-                if (mDirtyList != null) {
-                    mDirtyList.delete();
-                }
-
-                // FIXME: Need to delete internal tree root nodes and undo log nodes.
-
-                IOException ex = null;
-
-                ex = closeQuietly(ex, mRedoWriter, cause);
-                ex = closeQuietly(ex, mPageDb, cause);
-                ex = closeQuietly(ex, mTempFileManager, cause);
-
-                if (shutdown && mBaseFile != null) {
-                    deleteRedoLogFiles();
-                    new File(mBaseFile.getPath() + INFO_FILE_SUFFIX).delete();
-                    ex = closeQuietly(ex, mLockFile, cause);
-                    new File(mBaseFile.getPath() + LOCK_FILE_SUFFIX).delete();
-                } else {
-                    ex = closeQuietly(ex, mLockFile, cause);
-                }
-
-                if (mLockManager != null) {
-                    mLockManager.close();
-                }
-
-                if (ex != null) {
-                    throw ex;
-                }
-            } finally {
-                if (lock != null) {
-                    lock.unlock();
-                }
-            }
-        } finally {
-            if (mPageDb != null) {
-                mPageDb.delete();
-            }
-            if (mSparePagePool != null) {
-                mSparePagePool.delete();
-            }
-            p_delete(mCommitHeader);
-        }
-    }
-
-    void checkClosed() throws DatabaseException {
-        if (mClosed) {
-            String message = "Closed";
-            Throwable cause = mClosedCause;
-            if (cause != null) {
-                message += "; " + rootCause(cause);
-            }
-            throw new DatabaseException(message, cause);
-        }
-    }
-
-    void treeClosed(Tree tree) {
-        mOpenTreesLatch.acquireExclusive();
-        try {
-            TreeRef ref = mOpenTreesById.getValue(tree.mId);
-            if (ref != null && ref.get() == tree) {
-                ref.clear();
-                mOpenTrees.remove(tree.mName);
-                mOpenTreesById.remove(tree.mId);
-            }
-        } finally {
-            mOpenTreesLatch.releaseExclusive();
-        }
-    }
-
-    /**
-     * @return new tree or null if given tree was not the currently open one
-     */
-    Tree replaceClosedTree(Tree tree, Node newRoot) {
-        mOpenTreesLatch.acquireExclusive();
-        try {
-            TreeRef ref = mOpenTreesById.getValue(tree.mId);
-            if (ref != null && ref.get() == tree) {
-                ref.clear();
-                tree = newTreeInstance(tree.mId, tree.mIdBytes, tree.mName, newRoot);
-                ref = new TreeRef(tree, mOpenTreesRefQueue);
-                mOpenTrees.put(tree.mName, ref);
-                mOpenTreesById.insert(tree.mId).value = ref;
-                return tree;
-            } else {
-                return null;
-            }
-        } finally {
-            mOpenTreesLatch.releaseExclusive();
-        }
-    }
-
-    /**
-     * @param redoTxnId non-zero if move is performed by recovery
-     * @return root node of deleted tree; null if closed or already in the trash
-     */
-    private Node moveToTrash(final Tree tree, final long redoTxnId, final boolean rootLatched)
-        throws IOException
-    {
-        final byte[] idKey = newKey(KEY_TYPE_INDEX_ID, tree.mIdBytes);
-        final byte[] trashIdKey = newKey(KEY_TYPE_TRASH_ID, tree.mIdBytes);
-
-        final Transaction txn;
-
-        if (redoTxnId != 0) {
-            txn = newNoRedoTransaction(redoTxnId);
-        } else {
-            txn = newAlwaysRedoTransaction();
-        }
-
-        try {
-            if (mRegistryKeyMap.load(txn, trashIdKey) != null) {
-                // Already in the trash.
-                return null;
-            }
-
-            byte[] treeName = mRegistryKeyMap.exchange(txn, idKey, null);
-
-            if (treeName == null) {
-                // A trash entry with just a zero indicates that the name is null.
-                mRegistryKeyMap.store(txn, trashIdKey, new byte[1]);
-            } else {
-                byte[] nameKey = newKey(KEY_TYPE_INDEX_NAME, treeName);
-                mRegistryKeyMap.remove(txn, nameKey, tree.mIdBytes);
-                // Tag the trash entry to indicate that name is non-null. Note that nameKey
-                // instance is modified directly.
-                nameKey[0] = 1;
-                mRegistryKeyMap.store(txn, trashIdKey, nameKey);
-            }
-
-            RedoWriter redo;
-            if (redoTxnId == 0 && (redo = mRedoWriter) != null) {
-                long commitPos;
-
-                final Lock commitLock = sharedCommitLock();
-                commitLock.lock();
-                try {
-                    commitPos = redo.deleteIndex
-                        (txn.txnId(), tree.mId, mDurabilityMode.alwaysRedo());
-                } finally {
-                    commitLock.unlock();
-                }
-
-                if (commitPos != 0) {
-                    // Must wait for durability confirmation before performing actions below
-                    // which cannot be easily rolled back. No global latches or locks are held
-                    // while waiting.
-                    redo.txnCommitSync(txn, commitPos);
-                }
-            }
-
-            txn.commit();
-        } catch (Throwable e) {
-            DatabaseException.rethrowIfRecoverable(e);
-            throw closeOnFailure(this, e);
-        } finally {
-            txn.reset();
-        }
-
-        return tree.close(true, rootLatched);
-    }
-
-    /**
-     * Must be called after all entries in the tree have been deleted and tree is closed.
-     */
-    void removeFromTrash(Tree tree, Node root) throws IOException {
-        byte[] trashIdKey = newKey(KEY_TYPE_TRASH_ID, tree.mIdBytes);
-
-        final Lock commitLock = sharedCommitLock();
-        commitLock.lock();
-        try {
-            root.acquireExclusive();
-            deleteNode(root);
-            mRegistryKeyMap.delete(Transaction.BOGUS, trashIdKey);
-            mRegistry.delete(Transaction.BOGUS, tree.mIdBytes);
-        } catch (Throwable e) {
-            throw closeOnFailure(this, e);
-        } finally {
-            commitLock.unlock();
-        }
-    }
-
-    /**
-     * @param rootId pass zero to create
-     * @return unlatched and unevictable root node
-     */
-    private Node loadTreeRoot(final long rootId) throws IOException {
-        if (rootId != 0) {
-            // Check if root node is still around after tree was closed.
-            final int hash = NodeMap.hash(rootId);
-            final Node rootNode = mTreeNodeMap.get(rootId, hash);
-            if (rootNode != null) {
-                rootNode.acquireShared();
-                try {
-                    if (rootId == rootNode.mId) {
-                        rootNode.makeUnevictable();
-                        mTreeNodeMap.remove(rootNode, hash);
-                        return rootNode;
-                    }
-                } finally {
-                    rootNode.releaseShared();
-                }
-            }
-        }
-
-        final Node rootNode = allocLatchedNode(rootId, NodeUsageList.MODE_UNEVICTABLE);
-
-        try {
-            if (rootId == 0) {
-                rootNode.asEmptyRoot();
-            } else {
-                try {
-                    rootNode.read(this, rootId);
-                } catch (IOException e) {
-                    rootNode.makeEvictableNow();
-                    throw e;
-                }
-            }
-        } finally {
-            rootNode.releaseExclusive();
-        }
-
-        return rootNode;
-    }
-
-    /**
-     * Loads the root registry node, or creates one if store is new. Root node
-     * is not eligible for eviction.
-     */
-    private Node loadRegistryRoot(byte[] header, ReplicationManager rm) throws IOException {
-        int version = decodeIntLE(header, I_ENCODING_VERSION);
-
-        long rootId;
-        if (version == 0) {
-            rootId = 0;
-            // No registry; clearly nothing has been checkpointed.
-            mHasCheckpointed = false;
-        } else {
-            if (version != ENCODING_VERSION) {
-                throw new CorruptDatabaseException("Unknown encoding version: " + version);
-            }
-
-            long replEncoding = decodeLongLE(header, I_REPL_ENCODING);
-
-            if (rm == null) {
-                if (replEncoding != 0) {
-                    throw new DatabaseException
-                        ("Database must be configured with a replication manager, " +
-                         "identified by: " + replEncoding);
-                }
-            } else {
-                if (replEncoding == 0) {
-                    throw new DatabaseException
-                        ("Database was created initially without a replication manager");
-                }
-                long expectedReplEncoding = rm.encoding();
-                if (replEncoding != expectedReplEncoding) {
-                    throw new DatabaseException
-                        ("Database was created initially with a different replication manager, " +
-                         "identified by: " + replEncoding);
-                }
-            }
-
-            rootId = decodeLongLE(header, I_ROOT_PAGE_ID);
-        }
-
-        return loadTreeRoot(rootId);
-    }
-
-    private Tree openInternalTree(long treeId, boolean create) throws IOException {
-        return openInternalTree(treeId, create, null);
-    }
-
-    private Tree openInternalTree(long treeId, boolean create, DatabaseConfig config)
-        throws IOException
-    {
-        final Lock commitLock = sharedCommitLock();
-        commitLock.lock();
-        try {
-            byte[] treeIdBytes = new byte[8];
-            encodeLongBE(treeIdBytes, 0, treeId);
-            byte[] rootIdBytes = mRegistry.load(Transaction.BOGUS, treeIdBytes);
-            long rootId;
-            if (rootIdBytes != null) {
-                rootId = decodeLongLE(rootIdBytes, 0);
-            } else {
-                if (!create) {
-                    return null;
-                }
-                rootId = 0;
-            }
-
-            Node root = loadTreeRoot(rootId);
-
-            // Cannot call newTreeInstance because mRedoWriter isn't set yet.
-            if (config != null && config.mReplManager != null) {
-                return new TxnTree(this, treeId, treeIdBytes, null, root);
-            }
-
-            return newTreeInstance(treeId, treeIdBytes, null, root);
-        } finally {
-            commitLock.unlock();
-        }
-    }
-
-    private Index openIndex(byte[] name, boolean create) throws IOException {
-        checkClosed();
-
-        Tree tree = quickFindIndex(name);
-        if (tree != null) {
-            return tree;
-        }
-
-        final Lock commitLock = sharedCommitLock();
-        commitLock.lock();
-        try {
-            // Cleaup before opening more indexes.
-            cleanupUnreferencedTrees();
-
-            byte[] nameKey = newKey(KEY_TYPE_INDEX_NAME, name);
-            byte[] treeIdBytes = mRegistryKeyMap.load(null, nameKey);
-            long treeId;
-            // Is non-null if index was created.
-            byte[] idKey;
-
-            if (treeIdBytes != null) {
-                idKey = null;
-                treeId = decodeLongBE(treeIdBytes, 0);
-            } else if (!create) {
-                return null;
-            } else {
-                Transaction createTxn = null;
-
-                mOpenTreesLatch.acquireExclusive();
-                try {
-                    treeIdBytes = mRegistryKeyMap.load(null, nameKey);
-                    if (treeIdBytes != null) {
-                        idKey = null;
-                        treeId = decodeLongBE(treeIdBytes, 0);
-                    } else {
-                        treeIdBytes = new byte[8];
-
-                        // Non-transactional operations are critical, in that
-                        // any failure is treated as non-recoverable.
-                        boolean critical = true;
-                        try {
-                            do {
-                                critical = false;
-                                treeId = nextTreeId();
-                                encodeLongBE(treeIdBytes, 0, treeId);
-                                critical = true;
-                            } while (!mRegistry.insert
-                                     (Transaction.BOGUS, treeIdBytes, EMPTY_BYTES));
-
-                            critical = false;
-
-                            try {
-                                idKey = newKey(KEY_TYPE_INDEX_ID, treeIdBytes);
-
-                                if (mRedoWriter instanceof ReplRedoController) {
-                                    // Confirmation is required when replicated.
-                                    createTxn = newTransaction(DurabilityMode.SYNC);
-                                } else {
-                                    createTxn = newAlwaysRedoTransaction();
-                                }
-
-                                if (!mRegistryKeyMap.insert(createTxn, idKey, name)) {
-                                    throw new DatabaseException("Unable to insert index id");
-                                }
-                                if (!mRegistryKeyMap.insert(createTxn, nameKey, treeIdBytes)) {
-                                    throw new DatabaseException("Unable to insert index name");
-                                }
-                            } catch (Throwable e) {
-                                critical = true;
-                                try {
-                                    if (createTxn != null) {
-                                        createTxn.reset();
-                                    }
-                                    mRegistry.delete(Transaction.BOGUS, treeIdBytes);
-                                    critical = false;
-                                } catch (Throwable e2) {
-                                    e.addSuppressed(e2);
-                                }
-                                throw e;
-                            }
-                        } catch (Throwable e) {
-                            if (!critical) {
-                                DatabaseException.rethrowIfRecoverable(e);
-                            }
-                            throw closeOnFailure(this, e);
-                        }
-                    }
-                } finally {
-                    // Release to allow opening other indexes while blocked on commit.
-                    mOpenTreesLatch.releaseExclusive();
-                }
-
-                if (createTxn != null) {
-                    try {
-                        createTxn.commit();
-                    } catch (Throwable e) {
-                        try {
-                            createTxn.reset();
-                            mRegistry.delete(Transaction.BOGUS, treeIdBytes);
-                        } catch (Throwable e2) {
-                            e.addSuppressed(e2);
-                            throw closeOnFailure(this, e);
-                        }
-                        DatabaseException.rethrowIfRecoverable(e);
-                        throw closeOnFailure(this, e);
-                    }
-                }
-            }
-
-            // Use a transaction to ensure that only one thread loads the
-            // requested index. Nothing is written into it.
-            Transaction txn = newNoRedoTransaction();
-            try {
-                // Pass the transaction to acquire the lock.
-                byte[] rootIdBytes = mRegistry.load(txn, treeIdBytes);
-
-                tree = quickFindIndex(name);
-                if (tree != null) {
-                    // Another thread got the lock first and loaded the index.
-                    return tree;
-                }
-
-                long rootId = (rootIdBytes == null || rootIdBytes.length == 0) ? 0
-                    : decodeLongLE(rootIdBytes, 0);
-                tree = newTreeInstance(treeId, treeIdBytes, name, loadTreeRoot(rootId));
-
-                TreeRef treeRef = new TreeRef(tree, mOpenTreesRefQueue);
-
-                mOpenTreesLatch.acquireExclusive();
-                try {
-                    mOpenTrees.put(name, treeRef);
-                    mOpenTreesById.insert(treeId).value = treeRef;
-                } finally {
-                    mOpenTreesLatch.releaseExclusive();
-                }
-
-                return tree;
-            } catch (Throwable e) {
-                if (idKey != null) {
-                    // Rollback create of new index.
-                    try {
-                        mRegistryKeyMap.delete(null, idKey);
-                        mRegistryKeyMap.delete(null, nameKey);
-                        mRegistry.delete(Transaction.BOGUS, treeIdBytes);
-                    } catch (Throwable e2) {
-                        // Ignore.
-                    }
-                }
-                throw e;
-            } finally {
-                txn.reset();
-            }
-        } finally {
-            commitLock.unlock();
-        }
-    }
-
-    private Tree newTreeInstance(long id, byte[] idBytes, byte[] name, Node root) {
-        if (mRedoWriter instanceof ReplRedoWriter) {
-            // Always need an explcit transaction when using auto-commit, to ensure that
-            // rollback is possible.
-            return new TxnTree(this, id, idBytes, name, root);
-        } else {
-            return new Tree(this, id, idBytes, name, root);
-        }
-    }
-
-    private long nextTreeId() throws IOException {
-        // By generating identifiers from a 64-bit sequence, it's effectively
-        // impossible for them to get re-used after trees are deleted.
-
-        Transaction txn = newAlwaysRedoTransaction();
-        try {
-            // Tree id mask, to make the identifiers less predictable and
-            // non-compatible with other database instances.
-            long treeIdMask;
-            {
-                byte[] key = {KEY_TYPE_TREE_ID_MASK};
-                byte[] treeIdMaskBytes = mRegistryKeyMap.load(txn, key);
-
-                if (treeIdMaskBytes == null) {
-                    treeIdMaskBytes = new byte[8];
-                    random().nextBytes(treeIdMaskBytes);
-                    mRegistryKeyMap.store(txn, key, treeIdMaskBytes);
-                }
-
-                treeIdMask = decodeLongLE(treeIdMaskBytes, 0);
-            }
-
-            byte[] key = {KEY_TYPE_NEXT_TREE_ID};
-            byte[] nextTreeIdBytes = mRegistryKeyMap.load(txn, key);
-
-            if (nextTreeIdBytes == null) {
-                nextTreeIdBytes = new byte[8];
-            }
-            long nextTreeId = decodeLongLE(nextTreeIdBytes, 0);
-
-            long treeId;
-            do {
-                treeId = scramble((nextTreeId++) ^ treeIdMask);
-            } while (Tree.isInternal(treeId));
-
-            encodeLongLE(nextTreeIdBytes, 0, nextTreeId);
-            mRegistryKeyMap.store(txn, key, nextTreeIdBytes);
-            txn.commit();
-
-            return treeId;
-        } finally {
-            txn.reset();
-        }
-    }
-
-    /**
-     * @return null if not found
-     */
-    private Tree quickFindIndex(byte[] name) throws IOException {
-        TreeRef treeRef;
-        mOpenTreesLatch.acquireShared();
-        try {
-            treeRef = mOpenTrees.get(name);
-            if (treeRef == null) {
-                return null;
-            }
-            Tree tree = treeRef.get();
-            if (tree != null) {
-                return tree;
-            }
-        } finally {
-            mOpenTreesLatch.releaseShared();
-        }
-
-        // Ensure that root node of cleared tree reference is available in the node map before
-        // potentially replacing it. Weak references are cleared before they are enqueued, and
-        // so polling the queue does not guarantee node eviction. Process the tree directly.
-        cleanupUnreferencedTree(treeRef);
-
-        return null;
-    }
-
-    /**
-     * Tree instances retain a reference to an unevictable root node. If tree is no longer in
-     * use, allow it to be evicted. Method cannot be called while a checkpoint is in progress.
-     */
-    private void cleanupUnreferencedTrees() throws IOException {
-        final ReferenceQueue<Tree> queue = mOpenTreesRefQueue;
-        if (queue == null) {
-            return;
-        }
-        try {
-            while (true) {
-                Reference<? extends Tree> ref = queue.poll();
-                if (ref == null) {
-                    break;
-                }
-                if (ref instanceof TreeRef) {
-                    cleanupUnreferencedTree((TreeRef) ref);
-                }
-            }
-        } catch (Exception e) {
-            if (!mClosed) {
-                throw e;
-            }
-        }
-    }
-
-    private void cleanupUnreferencedTree(TreeRef ref) throws IOException {
-        Node root = ref.mRoot;
-        root.acquireShared();
-        try {
-            mOpenTreesLatch.acquireExclusive();
-            try {
-                LHashTable.ObjEntry<TreeRef> entry = mOpenTreesById.get(ref.mId);
-                if (entry == null || entry.value != ref) {
-                    return;
-                }
-                mOpenTrees.remove(ref.mName);
-                mOpenTreesById.remove(ref.mId);
-                root.makeEvictableNow();
-                if (root.mId != 0) {
-                    mTreeNodeMap.put(root);
-                }
-            } finally {
-                mOpenTreesLatch.releaseExclusive();
-            }
-        } finally {
-            root.releaseShared();
-        }
-    }
-
-    private static byte[] newKey(byte type, byte[] payload) {
-        byte[] key = new byte[1 + payload.length];
-        key[0] = type;
-        arraycopy(payload, 0, key, 1, payload.length);
-        return key;
-    }
-
-    /**
-     * Returns the fixed size of all pages in the store, in bytes.
-     */
-    int pageSize() {
-        return mPageSize;
-    }
-
-    /**
-     * Access the shared commit lock, which prevents commits while held. In general, it should
-     * be acquired before any node latches, but postponing acquisition reduces the total time
-     * held. Checkpoints don't have to wait as long for the exclusive commit lock. Because node
-     * latching first isn't the canonical ordering, acquiring the shared commit lock later must
-     * be prepared to abort. Try to acquire first, and if it fails, release the node latch and
-     * do over.
-     */
-    Lock sharedCommitLock() {
-        return mSharedCommitLock;
-    }
-
-    /**
-     * Acquires the excluisve commit lock, which prevents any database modifications.
-     */
-    Lock acquireExclusiveCommitLock() throws InterruptedIOException {
-        // If the commit lock cannot be immediately obtained, it's due to a shared lock being
-        // held for a long time. While waiting for the exclusive lock, all other shared
-        // requests are queued. By waiting a timed amount and giving up, the exclusive lock
-        // request is effectively de-prioritized. For each retry, the timeout is doubled, to
-        // ensure that the checkpoint request is not starved.
-        Lock commitLock = mPageDb.exclusiveCommitLock();
-        try {
-            long timeoutMillis = 1;
-            while (!commitLock.tryLock(timeoutMillis, TimeUnit.MILLISECONDS)) {
-                timeoutMillis <<= 1;
-            }
-            return commitLock;
-        } catch (InterruptedException e) {
-            throw new InterruptedIOException();
-        }
-    }
-
-    /**
-     * Returns a new or recycled Node instance, latched exclusively, with an undefined id and a
-     * clean state.
-     *
-     * @param anyNodeId id of any node, for spreading allocations around
-     */
-    Node allocLatchedNode(long anyNodeId) throws IOException {
-        return allocLatchedNode(anyNodeId, 0);
-    }
-
-    /**
-     * Returns a new or recycled Node instance, latched exclusively, with an undefined id and a
-     * clean state.
-     *
-     * @param anyNodeId id of any node, for spreading allocations around
-     * @param mode MODE_UNEVICTABLE if allocated node cannot be automatically evicted
-     */
-    Node allocLatchedNode(long anyNodeId, int mode) throws IOException {
-        mode |= mPageDb.allocMode();
-
-        NodeUsageList[] usageLists = mUsageLists;
-        int listIx = ((int) anyNodeId) & (usageLists.length - 1);
-
-        for (int trial = 1; trial <= 3; trial++) {
-            for (int i=0; i<usageLists.length; i++) {
-                Node node = usageLists[listIx].tryAllocLatchedNode(trial, mode);
-                if (node != null) {
-                    return node;
-                }
-                if (--listIx < 0) {
-                    listIx = usageLists.length - 1;
-                }
-            }
-
-            checkClosed();
-
-            final Lock commitLock = sharedCommitLock();
-            commitLock.lock();
-            try {
-                // Try to free up nodes from unreferenced trees.
-                cleanupUnreferencedTrees();
-            } finally {
-                commitLock.unlock();
-            }
-        }
-
-        if (mPageDb.isDurable()) {
-            throw new CacheExhaustedException();
-        } else {
-            throw new DatabaseFullException();
-        }
-    }
-
-    /**
-     * Returns a new or recycled Node instance, latched exclusively and marked
-     * dirty. Caller must hold commit lock.
-     */
-    Node allocDirtyNode() throws IOException {
-        return allocDirtyNode(0);
-    }
-
-    /**
-     * Returns a new or recycled Node instance, latched exclusively, marked
-     * dirty and unevictable. Caller must hold commit lock.
-     *
-     * @param mode MODE_UNEVICTABLE if allocated node cannot be automatically evicted
-     */
-    Node allocDirtyNode(int mode) throws IOException {
-        Node node = mPageDb.allocLatchedNode(this, mode);
-        node.mCachedState = mCommitState;
-        mDirtyList.add(node);
-        return node;
-    }
-
-    /**
-     * Returns a new or recycled Node instance, latched exclusively and marked
-     * dirty. Caller must hold commit lock.
-     */
-    Node allocDirtyFragmentNode() throws IOException {
-        Node node = allocDirtyNode();
-        mFragmentCache.put(node);
-        return node;
-    }
-
-    /**
-     * Caller must hold commit lock and any latch on node.
-     */
-    boolean shouldMarkDirty(Node node) {
-        return node.mCachedState != mCommitState && node.mId != Node.STUB_ID;
-    }
-
-    /**
-     * Caller must hold commit lock and exclusive latch on node. Method does
-     * nothing if node is already dirty. Latch is never released by this method,
-     * even if an exception is thrown.
-     *
-     * @return true if just made dirty and id changed
-     */
-    boolean markDirty(Tree tree, Node node) throws IOException {
-        if (node.mCachedState == mCommitState || node.mId == Node.STUB_ID) {
-            return false;
-        } else {
-            doMarkDirty(tree, node);
-            return true;
-        }
-    }
-
-    /**
-     * Caller must hold commit lock and exclusive latch on node. Method does
-     * nothing if node is already dirty. Latch is never released by this method,
-     * even if an exception is thrown.
-     *
-     * @return true if just made dirty and id changed
-     */
-    boolean markFragmentDirty(Node node) throws IOException {
-        if (node.mCachedState == mCommitState) {
-            return false;
-        } else {
-            long newId = mPageDb.allocPage();
-            mDirtyList.add(node);
-            long oldId = node.mId;
-            if (oldId != 0) {
-                mPageDb.deletePage(oldId);
-                mTreeNodeMap.remove(node, NodeMap.hash(oldId));
-            }
-            if (node.mCachedState != CACHED_CLEAN) {
-                node.write(mPageDb);
-            }
-            dirty(node, newId);
-            mTreeNodeMap.put(node);
-            return true;
-        }
-    }
-
-    /**
-     * Caller must hold commit lock and exclusive latch on node. Method does
-     * nothing if node is already dirty. Latch is never released by this method,
-     * even if an exception is thrown.
-     */
-    void markUndoLogDirty(Node node) throws IOException {
-        if (node.mCachedState != mCommitState) {
-            long newId = mPageDb.allocPage();
-            mDirtyList.add(node);
-            long oldId = node.mId;
-            mPageDb.deletePage(oldId);
-            node.write(mPageDb);
-            dirty(node, newId);
-        }
-    }
-
-    /**
-     * Caller must hold commit lock and exclusive latch on node. Method must
-     * not be called if node is already dirty. Latch is never released by this
-     * method, even if an exception is thrown.
-     */
-    void doMarkDirty(Tree tree, Node node) throws IOException {
-        long newId = mPageDb.allocPage();
-        mDirtyList.add(node);
-        long oldId = node.mId;
-        if (oldId != 0) {
-            mPageDb.deletePage(oldId);
-            mTreeNodeMap.remove(node, NodeMap.hash(oldId));
-        }
-        if (node.mCachedState != CACHED_CLEAN) {
-            node.write(mPageDb);
-        }
-        if (node == tree.mRoot && tree.mIdBytes != null) {
-            byte[] newEncodedId = new byte[8];
-            encodeLongLE(newEncodedId, 0, newId);
-            mRegistry.store(Transaction.BOGUS, tree.mIdBytes, newEncodedId);
-        }
-        dirty(node, newId);
-        mTreeNodeMap.put(node);
-    }
-
-    /**
-     * Caller must hold commit lock and exclusive latch on node.
-     */
-    private void dirty(Node node, long newId) {
-        node.mId = newId;
-        node.mCachedState = mCommitState;
-    }
-
-    /**
-     * Remove the old node from the dirty list and swap in the new node. Caller must hold
-     * commit lock and latched the old node. The cached state of the nodes is not altered.
-     */
-    void swapIfDirty(Node oldNode, Node newNode) {
-        mDirtyList.swapIfDirty(oldNode, newNode);
-    }
-
-    /**
-     * Caller must hold commit lock and exclusive latch on node. This method
-     * should only be called for nodes whose existing data is not needed.
-     */
-    void redirty(Node node) {
-        node.mCachedState = mCommitState;
-        mDirtyList.add(node);
-    }
-
-    /**
-     * Similar to markDirty method except no new page is reserved, and old page
-     * is not immediately deleted. Caller must hold commit lock and exclusive
-     * latch on node. Latch is never released by this method, unless an
-     * exception is thrown.
-     */
-    void prepareToDelete(Node node) throws IOException {
-        // Hello. My name is Inigo Montoya. You killed my father. Prepare to die. 
-        if (node.mCachedState == mCheckpointFlushState) {
-            // Node must be committed with the current checkpoint, and so
-            // it must be written out before it can be deleted.
-            try {
-                node.write(mPageDb);
-            } catch (Throwable e) {
-                node.releaseExclusive();
-                throw e;
-            }
-        }
-    }
-
-    /**
-     * Caller must hold commit lock and exclusive latch on node. The
-     * prepareToDelete method must have been called first. Latch is always
-     * released by this method, even if an exception is thrown.
-     */
-    void deleteNode(Node node) throws IOException {
-        deleteNode(node, true);
-    }
-
-    /**
-     * @param canRecycle true if node's page can be immediately re-used
-     */
-    void deleteNode(Node node, boolean canRecycle) throws IOException {
-        try {
-            long id = node.mId;
-            if (canRecycle) {
-                deletePage(id, node.mCachedState);
-            } else if (id != 0) {
-                mPageDb.deletePage(id);
-            }
-
-            mTreeNodeMap.remove(node, NodeMap.hash(id));
-
-            // When id is <= 1, it won't be moved to a secondary cache. Preserve the original
-            // id for non-durable database to recycle it. Durable database relies on free list.
-            node.mId = -id;
-
-            // When node is re-allocated, it will be evicted. Ensure that eviction
-            // doesn't write anything.
-            node.mCachedState = CACHED_CLEAN;
-        } catch (Throwable e) {
-            node.releaseExclusive();
-            throw e;
-        }
-
-        // Always releases the node latch.
-        node.unused();
-    }
-
-    /**
-     * Caller must hold commit lock.
-     */
-    void deletePage(long id, int cachedState) throws IOException {
-        if (id != 0) {
-            if (cachedState == mCommitState) {
-                // Newly reserved page was never used, so recycle it.
-                mPageDb.recyclePage(id);
-            } else {
-                // Old data must survive until after checkpoint.
-                mPageDb.deletePage(id);
-            }
-        }
-    }
-
-    /**
-     * Breakup a large value into separate pages, returning a new value which
-     * encodes the page references. Caller must hold commit lock.
-     *
-     * Returned value begins with a one byte header:
-     *
-     * 0b0000_ffip
-     *
-     * The leading 4 bits define the encoding type, which must be 0. The 'f' bits define the
-     * full value length field size: 2, 4, 6, or 8 bytes. The 'i' bit defines the inline
-     * content length field size: 0 or 2 bytes. The 'p' bit is clear if direct pointers are
-     * used, and set for indirect pointers. Pointers are always 6 bytes.
-     *
-     * @param value can be null if value is all zeros
-     * @param max maximum allowed size for returned byte array; must not be
-     * less than 11 (can be 9 if full value length is < 65536)
-     * @return null if max is too small
-     */
-    byte[] fragment(final byte[] value, final long vlength, int max)
-        throws IOException
-    {
-        int pageSize = mPageSize;
-        long pageCount = vlength / pageSize;
-        int remainder = (int) (vlength % pageSize);
-
-        if (vlength >= 65536) {
-            // Subtract header size, full length field size, and size of one pointer.
-            max -= (1 + 4 + 6);
-        } else if (pageCount == 0 && remainder <= (max - (1 + 2 + 2))) {
-            // Entire value fits inline. It didn't really need to be
-            // encoded this way, but do as we're told.
-            byte[] newValue = new byte[(1 + 2 + 2) + (int) vlength];
-            newValue[0] = 0x02; // ff=0, i=1, p=0
-            encodeShortLE(newValue, 1, (int) vlength);     // full length
-            encodeShortLE(newValue, 1 + 2, (int) vlength); // inline length
-            arrayCopyOrFill(value, 0, newValue, (1 + 2 + 2), (int) vlength);
-            return newValue;
-        } else {
-            // Subtract header size, full length field size, and size of one pointer.
-            max -= (1 + 2 + 6);
-        }
-
-        if (max < 0) {
-            return null;
-        }
-
-        long pointerSpace = pageCount * 6;
-
-        byte[] newValue;
-        if (remainder <= max && remainder < 65536
-            && (pointerSpace <= (max + (6 - 2) - remainder)))
-        {
-            // Remainder fits inline, minimizing internal fragmentation. All
-            // extra pages will be full. All pointers fit too; encode direct.
-
-            // Conveniently, 2 is the header bit and the inline length field size.
-            int inline = remainder == 0 ? 0 : 2;
-
-            byte header = (byte) inline;
-            int offset;
-            if (vlength < (1L << (2 * 8))) {
-                // (2 byte length field)
-                offset = 1 + 2;
-            } else if (vlength < (1L << (4 * 8))) {
-                header |= 0x04; // ff = 1 (4 byte length field)
-                offset = 1 + 4;
-            } else if (vlength < (1L << (6 * 8))) {
-                header |= 0x08; // ff = 2 (6 byte length field)
-                offset = 1 + 6;
-            } else {
-                header |= 0x0c; // ff = 3 (8 byte length field)
-                offset = 1 + 8;
-            }
-
-            int poffset = offset + inline + remainder;
-            newValue = new byte[poffset + (int) pointerSpace];
-            if (pageCount > 0) {
-                if (value == null) {
-                    // Value is sparse, so just fill with null pointers.
-                    fill(newValue, poffset, poffset + ((int) pageCount) * 6, (byte) 0);
-                } else {
-                    int voffset = remainder;
-                    while (true) {
-                        Node node = allocDirtyFragmentNode();
-                        try {
-                            encodeInt48LE(newValue, poffset, node.mId);
-                            p_copyFromArray(value, voffset, node.mPage, 0, pageSize);
-                            if (pageCount == 1) {
-                                break;
-                            }
-                        } finally {
-                            node.releaseExclusive();
-                        }
-                        pageCount--;
-                        poffset += 6;
-                        voffset += pageSize;
-                    }
-                }
-            }
-
-            newValue[0] = header;
-
-            if (remainder != 0) {
-                encodeShortLE(newValue, offset, remainder); // inline length
-                arrayCopyOrFill(value, 0, newValue, offset + 2, remainder);
-            }
-        } else {
-            // Remainder doesn't fit inline, so don't encode any inline
-            // content. Last extra page will not be full.
-            pageCount++;
-            pointerSpace += 6;
-
-            byte header;
-            int offset;
-            if (vlength < (1L << (2 * 8))) {
-                header = 0x00; // ff = 0, i=0
-                offset = 1 + 2;
-            } else if (vlength < (1L << (4 * 8))) {
-                header = 0x04; // ff = 1, i=0
-                offset = 1 + 4;
-            } else if (vlength < (1L << (6 * 8))) {
-                header = 0x08; // ff = 2, i=0
-                offset = 1 + 6;
-            } else {
-                header = 0x0c; // ff = 3, i=0
-                offset = 1 + 8;
-            }
-
-            if (pointerSpace <= (max + 6)) {
-                // All pointers fit, so encode as direct.
-                newValue = new byte[offset + (int) pointerSpace];
-                if (pageCount > 0) {
-                    if (value == null) {
-                        // Value is sparse, so just fill with null pointers.
-                        fill(newValue, offset, offset + ((int) pageCount) * 6, (byte) 0);
-                    } else {
-                        int voffset = 0;
-                        while (true) {
-                            Node node = allocDirtyFragmentNode();
-                            try {
-                                encodeInt48LE(newValue, offset, node.mId);
-                                /*P*/ byte[] page = node.mPage;
-                                if (pageCount > 1) {
-                                    p_copyFromArray(value, voffset, page, 0, pageSize);
-                                } else {
-                                    p_copyFromArray(value, voffset, page, 0, remainder);
-                                    // Zero fill the rest, making it easier to extend later.
-                                    p_clear(page, remainder, p_length(page));
-                                    break;
-                                }
-                            } finally {
-                                node.releaseExclusive();
-                            }
-                            pageCount--;
-                            offset += 6;
-                            voffset += pageSize;
-                        }
-                    }
-                }
-            } else {
-                // Use indirect pointers.
-                header |= 0x01;
-                newValue = new byte[offset + 6];
-                if (value == null) {
-                    // Value is sparse, so just store a null pointer.
-                    encodeInt48LE(newValue, offset, 0);
-                } else {
-                    Node inode = allocDirtyFragmentNode();
-                    encodeInt48LE(newValue, offset, inode.mId);
-                    int levels = calculateInodeLevels(vlength);
-                    writeMultilevelFragments(levels, inode, value, 0, vlength);
-                }
-            }
-
-            newValue[0] = header;
-        }
-
-        // Encode full length field.
-        if (vlength < (1L << (2 * 8))) {
-            encodeShortLE(newValue, 1, (int) vlength);
-        } else if (vlength < (1L << (4 * 8))) {
-            encodeIntLE(newValue, 1, (int) vlength);
-        } else if (vlength < (1L << (6 * 8))) {
-            encodeInt48LE(newValue, 1, vlength);
-        } else {
-            encodeLongLE(newValue, 1, vlength);
-        }
-
-        return newValue;
-    }
-
-    int calculateInodeLevels(long vlength) {
-        long[] caps = mFragmentInodeLevelCaps;
-        int levels = 0;
-        while (levels < caps.length) {
-            if (vlength <= caps[levels]) {
-                break;
-            }
-            levels++;
-        }
-        return levels;
-    }
-
-    static long decodeFullFragmentedValueLength(int header, /*P*/ byte[] fragmented, int off) {
-        switch ((header >> 2) & 0x03) {
-        default:
-            return p_ushortGetLE(fragmented, off);
-        case 1:
-            return p_intGetLE(fragmented, off) & 0xffffffffL;
-        case 2:
-            return p_uint48GetLE(fragmented, off);
-        case 3:
-            return p_longGetLE(fragmented, off);
-        }
-    }
-
-    /**
-     * @param level inode level; at least 1
-     * @param inode exclusive latched parent inode; always released by this method
-     * @param value slice of complete value being fragmented
-     */
-    private void writeMultilevelFragments(int level, Node inode,
-                                          byte[] value, int voffset, long vlength)
-        throws IOException
-    {
-        try {
-            /*P*/ byte[] page = inode.mPage;
-            level--;
-            long levelCap = levelCap(level);
-
-            int childNodeCount = (int) ((vlength + (levelCap - 1)) / levelCap);
-
-            int poffset = 0;
-            for (int i=0; i<childNodeCount; poffset += 6, i++) {
-                Node childNode = allocDirtyFragmentNode();
-                p_int48PutLE(page, poffset, childNode.mId);
-
-                int len = (int) Math.min(levelCap, vlength);
-                if (level <= 0) {
-                    /*P*/ byte[] childPage = childNode.mPage;
-                    p_copyFromArray(value, voffset, childPage, 0, len);
-                    // Zero fill the rest, making it easier to extend later.
-                    p_clear(childPage, len, p_length(childPage));
-                    childNode.releaseExclusive();
-                } else {
-                    writeMultilevelFragments(level, childNode, value, voffset, len);
-                }
-
-                vlength -= len;
-                voffset += len;
-            }
-
-            // Zero fill the rest, making it easier to extend later.
-            p_clear(page, poffset, p_length(page));
-        } catch (Throwable e) {
-            // Panic.
-            close(e);
-            throw e;
-        } finally {
-            inode.releaseExclusive();
-        }
-    }
-
-    /**
-     * Reconstruct a fragmented key.
-     */
-    byte[] reconstructKey(/*P*/ byte[] fragmented, int off, int len) throws IOException {
-        try {
-            return reconstruct(fragmented, off, len);
-        } catch (LargeValueException e) {
-            throw new LargeKeyException(e.getLength(), e.getCause());
-        }
-    }
-
-    /**
-     * Reconstruct a fragmented value.
-     */
-    byte[] reconstruct(/*P*/ byte[] fragmented, int off, int len) throws IOException {
-        int header = p_byteGet(fragmented, off++);
-        len--;
-
-        int vLen;
-        switch ((header >> 2) & 0x03) {
-        default:
-            vLen = p_ushortGetLE(fragmented, off);
-            break;
-
-        case 1:
-            vLen = p_intGetLE(fragmented, off);
-            if (vLen < 0) {
-                throw new LargeValueException(vLen & 0xffffffffL);
-            }
-            break;
-
-        case 2:
-            long vLenL = p_uint48GetLE(fragmented, off);
-            if (vLenL > Integer.MAX_VALUE) {
-                throw new LargeValueException(vLenL);
-            }
-            vLen = (int) vLenL;
-            break;
-
-        case 3:
-            vLenL = p_longGetLE(fragmented, off);
-            if (vLenL < 0 || vLenL > Integer.MAX_VALUE) {
-                throw new LargeValueException(vLenL);
-            }
-            vLen = (int) vLenL;
-            break;
-        }
-
-        {
-            int vLenFieldSize = 2 + ((header >> 1) & 0x06);
-            off += vLenFieldSize;
-            len -= vLenFieldSize;
-        }
-
-        byte[] value;
-        try {
-            value = new byte[vLen];
-        } catch (OutOfMemoryError e) {
-            throw new LargeValueException(vLen, e);
-        }
-
-        int vOff = 0;
-        if ((header & 0x02) != 0) {
-            // Inline content.
-            int inLen = p_ushortGetLE(fragmented, off);
-            off += 2;
-            len -= 2;
-            p_copyToArray(fragmented, off, value, vOff, inLen);
-            off += inLen;
-            len -= inLen;
-            vOff += inLen;
-            vLen -= inLen;
-        }
-
-        if ((header & 0x01) == 0) {
-            // Direct pointers.
-            while (len >= 6) {
-                long nodeId = p_uint48GetLE(fragmented, off);
-                off += 6;
-                len -= 6;
-                int pLen;
-                if (nodeId == 0) {
-                    // Reconstructing a sparse value. Array is already zero-filled.
-                    pLen = Math.min(vLen, mPageSize);
-                } else {
-                    Node node = mFragmentCache.get(nodeId);
-                    try {
-                        /*P*/ byte[] page = node.mPage;
-                        pLen = Math.min(vLen, p_length(page));
-                        p_copyToArray(page, 0, value, vOff, pLen);
-                    } finally {
-                        node.releaseShared();
-                    }
-                }
-                vOff += pLen;
-                vLen -= pLen;
-            }
-        } else {
-            // Indirect pointers.
-            long inodeId = p_uint48GetLE(fragmented, off);
-            if (inodeId != 0) {
-                Node inode = mFragmentCache.get(inodeId);
-                int levels = calculateInodeLevels(vLen);
-                readMultilevelFragments(levels, inode, value, 0, vLen);
-            }
-        }
-
-        return value;
-    }
-
-    /**
-     * @param level inode level; at least 1
-     * @param inode shared latched parent inode; always released by this method
-     * @param value slice of complete value being reconstructed; initially filled with zeros
-     */
-    private void readMultilevelFragments(int level, Node inode,
-                                         byte[] value, int voffset, int vlength)
-        throws IOException
-    {
-        try {
-            /*P*/ byte[] page = inode.mPage;
-            level--;
-            long levelCap = levelCap(level);
-
-            int childNodeCount = (int) ((vlength + (levelCap - 1)) / levelCap);
-
-            for (int poffset = 0, i=0; i<childNodeCount; poffset += 6, i++) {
-                long childNodeId = p_uint48GetLE(page, poffset);
-                int len = (int) Math.min(levelCap, vlength);
-
-                if (childNodeId != 0) {
-                    Node childNode = mFragmentCache.get(childNodeId);
-                    if (level <= 0) {
-                        p_copyToArray(childNode.mPage, 0, value, voffset, len);
-                        childNode.releaseShared();
-                    } else {
-                        readMultilevelFragments(level, childNode, value, voffset, len);
-                    }
-                }
-
-                vlength -= len;
-                voffset += len;
-            }
-        } finally {
-            inode.releaseShared();
-        }
-    }
-
-    /**
-     * Delete the extra pages of a fragmented value. Caller must hold commit lock.
-     *
-     * @param fragmented page containing fragmented value 
-     */
-    void deleteFragments(/*P*/ byte[] fragmented, int off, int len)
-        throws IOException
-    {
-        int header = p_byteGet(fragmented, off++);
-        len--;
-
-        long vLen;
-        if ((header & 0x01) == 0) {
-            // Don't need to read the value length when deleting direct pointers.
-            vLen = 0;
-        } else {
-            switch ((header >> 2) & 0x03) {
-            default:
-                vLen = p_ushortGetLE(fragmented, off);
-                break;
-            case 1:
-                vLen = p_intGetLE(fragmented, off) & 0xffffffffL;
-                break;
-            case 2:
-                vLen = p_uint48GetLE(fragmented, off);
-                break;
-            case 3:
-                vLen = p_longGetLE(fragmented, off);
-                break;
-            }
-        }
-
-        {
-            int vLenFieldSize = 2 + ((header >> 1) & 0x06);
-            off += vLenFieldSize;
-            len -= vLenFieldSize;
-        }
-
-        if ((header & 0x02) != 0) {
-            // Skip inline content.
-            int inLen = 2 + p_ushortGetLE(fragmented, off);
-            off += inLen;
-            len -= inLen;
-        }
-
-        if ((header & 0x01) == 0) {
-            // Direct pointers.
-            while (len >= 6) {
-                long nodeId = p_uint48GetLE(fragmented, off);
-                off += 6;
-                len -= 6;
-                deleteFragment(nodeId);
-            }
-        } else {
-            // Indirect pointers.
-            long inodeId = p_uint48GetLE(fragmented, off);
-            if (inodeId != 0) {
-                Node inode = removeInode(inodeId);
-                int levels = calculateInodeLevels(vLen);
-                deleteMultilevelFragments(levels, inode, vLen);
-            }
-        }
-    }
-
-    /**
-     * @param level inode level; at least 1
-     * @param inode exclusive latched parent inode; always released by this method
-     */
-    private void deleteMultilevelFragments(int level, Node inode, long vlength)
-        throws IOException
-    {
-        /*P*/ byte[] page = inode.mPage;
-        level--;
-        long levelCap = levelCap(level);
-
-        // Copy all child node ids and release parent latch early.
-        int childNodeCount = (int) ((vlength + (levelCap - 1)) / levelCap);
-        long[] childNodeIds = new long[childNodeCount];
-        for (int poffset = 0, i=0; i<childNodeCount; poffset += 6, i++) {
-            childNodeIds[i] = p_uint48GetLE(page, poffset);
-        }
-        deleteNode(inode);
-
-        if (level <= 0) for (long childNodeId : childNodeIds) {
-            deleteFragment(childNodeId);
-        } else for (long childNodeId : childNodeIds) {
-            long len = Math.min(levelCap, vlength);
-            if (childNodeId != 0) {
-                Node childNode = removeInode(childNodeId);
-                deleteMultilevelFragments(level, childNode, len);
-            }
-            vlength -= len;
-        }
-    }
-
-    /**
-     * @param nodeId must not be zero
-     * @return non-null Node with exclusive latch held
-     */
-    private Node removeInode(long nodeId) throws IOException {
-        Node node = mFragmentCache.remove(nodeId);
-        if (node == null) {
-            node = allocLatchedNode(nodeId, NodeUsageList.MODE_UNEVICTABLE);
-            node.mId = nodeId;
-            node.mType = TYPE_FRAGMENT;
-            node.mCachedState = readNodePage(nodeId, node.mPage);
-        }
-        return node;
-    }
-
-    /**
-     * @param nodeId can be zero
-     */
-    private void deleteFragment(long nodeId) throws IOException {
-        if (nodeId != 0) {
-            Node node = mFragmentCache.remove(nodeId);
-            if (node != null) {
-                deleteNode(node);
-            } else if (!mHasCheckpointed) {
-                // Page was never used if nothing has ever been checkpointed.
-                mPageDb.recyclePage(nodeId);
-            } else {
-                // Page is clean if not in a Node, and so it must survive until
-                // after the next checkpoint.
-                mPageDb.deletePage(nodeId);
-            }
-        }
-    }
-
-    private static long[] calculateInodeLevelCaps(int pageSize) {
-        long[] caps = new long[10];
-        long cap = pageSize;
-        long scalar = pageSize / 6; // 6-byte pointers
-
-        int i = 0;
-        while (i < caps.length) {
-            caps[i++] = cap;
-            long next = cap * scalar;
-            if (next / scalar != cap) {
-                caps[i++] = Long.MAX_VALUE;
-                break;
-            }
-            cap = next;
-        }
-
-        if (i < caps.length) {
-            long[] newCaps = new long[i];
-            arraycopy(caps, 0, newCaps, 0, i);
-            caps = newCaps;
-        }
-
-        return caps;
-    }
-
-    long levelCap(int level) {
-        return mFragmentInodeLevelCaps[level];
-    }
-
-    /**
-     * If fragmented trash exists, non-transactionally delete all fragmented values. Expected
-     * to be called only during recovery or replication leader switch.
-     */
-    void emptyAllFragmentedTrash(boolean checkpoint) throws IOException {
-        FragmentedTrash trash = mFragmentedTrash;
-        if (trash != null && trash.emptyAllTrash(mEventListener) && checkpoint) {
-            checkpoint(false, 0, 0);
-        }
-    }
-
-    /**
-     * Obtain the trash for transactionally deleting fragmented values.
-     */
-    FragmentedTrash fragmentedTrash() throws IOException {
-        FragmentedTrash trash = mFragmentedTrash;
-        if (trash != null) {
-            return trash;
-        }
-        mOpenTreesLatch.acquireExclusive();
-        try {
-            if ((trash = mFragmentedTrash) != null) {
-                return trash;
-            }
-            Tree tree = openInternalTree(Tree.FRAGMENTED_TRASH_ID, true);
-            return mFragmentedTrash = new FragmentedTrash(tree);
-        } finally {
-            mOpenTreesLatch.releaseExclusive();
-        }
-    }
-
-    /*P*/ byte[] removeSparePage() {
-        return mSparePagePool.remove();
-    }
-
-    void addSparePage(/*P*/ byte[] page) {
-        mSparePagePool.add(page);
-    }
-
-    /**
-     * @return initial cached state for node
-     */
-    byte readNodePage(long id, /*P*/ byte[] page) throws IOException {
-        mPageDb.readPage(id, page);
-
-        if (!mHasCheckpointed) {
-            // Read is reloading an evicted node which is known to be dirty.
-            mSharedCommitLock.lock();
-            // Need to check again once full lock has been acquired.
-            byte state = mHasCheckpointed ? CACHED_CLEAN : mCommitState;
-            mSharedCommitLock.unlock();
-            return state;
-        }
-
-        // NOTE: An optimization is possible here, but it's a bit tricky. Too many pages are
-        // allocated when evictions are high, write rate is high, and commits are bogged down.
-        // Keep some sort of cache of ids known to be dirty. If reloaded before commit, then
-        // they're still dirty.
-        //
-        // A Bloom filter is not appropriate, because of false positives. A random evicting
-        // cache works well -- it has no collision chains. Evict whatever else was there in the
-        // slot. An array of longs should suffice.
-        //
-        // When a child node is loaded with a dirty state, the parent nodes must be updated as
-        // well. This might force them to be evicted, and then the optimization is lost. A
-        // better approach would avoid the optimization if the parent node is clean or doesn't
-        // match the current commit state.
-
-        return CACHED_CLEAN;
-    }
-
-    void checkpoint(boolean force, long sizeThreshold, long delayThresholdNanos)
-        throws IOException
-    {
-        // Checkpoint lock ensures consistent state between page store and logs.
-        mCheckpointLock.lock();
-        try {
-            if (mClosed) {
-                return;
-            }
-
-            // Now's a good time to clean things up.
-            cleanupUnreferencedTrees();
-
-            final Node root = mRegistry.mRoot;
-
-            long nowNanos = System.nanoTime();
-
-            if (!force) {
-                check: {
-                    if (delayThresholdNanos == 0) {
-                        break check;
-                    }
-
-                    if (delayThresholdNanos > 0 &&
-                        ((nowNanos - mLastCheckpointNanos) >= delayThresholdNanos))
-                    {
-                        break check;
-                    }
-
-                    if (mRedoWriter == null || mRedoWriter.shouldCheckpoint(sizeThreshold)) {
-                        break check;
-                    }
-
-                    // Thresholds not met for a full checkpoint, but sync the
-                    // redo log for durability.
-                    mRedoWriter.sync();
-
-                    return;
-                }
-
-                root.acquireShared();
-                try {
-                    if (root.mCachedState == CACHED_CLEAN) {
-                        // Root is clean, so nothing to do.
-                        return;
-                    }
-                } finally {
-                    root.releaseShared();
-                }
-            }
-
-            mLastCheckpointNanos = nowNanos;
-
-            if (mEventListener != null) {
-                // Note: Events should not be delivered when exclusive commit lock is held.
-                // The listener implementation might introduce extra blocking.
-                mEventListener.notify(EventType.CHECKPOINT_BEGIN, "Checkpoint begin");
-            }
-
-            boolean resume = true;
-
-            /*P*/ byte[] header = mCommitHeader;
-            UndoLog masterUndoLog = mCommitMasterUndoLog;
-
-            if (header == p_null()) {
-                // Not resumed. Allocate new header early, before acquiring locks.
-                header = p_calloc(mPageDb.pageSize());
-                resume = false;
-                if (masterUndoLog != null) {
-                    throw new AssertionError();
-                }
-            }
-
-            final RedoWriter redo = mRedoWriter;
-
-            try {
-                int hoff = mPageDb.extraCommitDataOffset();
-                p_intPutLE(header, hoff + I_ENCODING_VERSION, ENCODING_VERSION);
-
-                if (redo != null) {
-                    // File-based redo log should create a new file, but not write to it yet.
-                    redo.checkpointPrepare();
-                }
-
-                while (true) {
-                    Lock commitLock = acquireExclusiveCommitLock();
-
-                    // Registry root is infrequently modified, and so shared latch
-                    // is usually available. If not, cause might be a deadlock. To
-                    // be safe, always release commit lock and start over.
-                    if (root.tryAcquireShared()) {
-                        break;
-                    }
-
-                    commitLock.unlock();
-                }
-
-                if (!resume) {
-                    p_longPutLE(header, hoff + I_ROOT_PAGE_ID, root.mId);
-                }
-
-                final long redoNum, redoPos, redoTxnId;
-                if (redo == null) {
-                    redoNum = 0;
-                    redoPos = 0;
-                    redoTxnId = 0;
-                } else {
-                    // Switch and capture state while commit lock is held.
-                    try {
-                        redo.checkpointSwitch();
-                        redoNum = redo.checkpointNumber();
-                        redoPos = redo.checkpointPosition();
-                        redoTxnId = redo.checkpointTransactionId();
-                    } catch (Throwable e) {
-                        redo.checkpointAborted();
-                        throw e;
-                    }
-                }
-
-                p_longPutLE(header, hoff + I_CHECKPOINT_NUMBER, redoNum);
-                p_longPutLE(header, hoff + I_REDO_TXN_ID, redoTxnId);
-                p_longPutLE(header, hoff + I_REDO_POSITION, redoPos);
-
-                p_longPutLE(header, hoff + I_REPL_ENCODING,
-                            mRedoWriter == null ? 0 : mRedoWriter.encoding());
-
-                mCheckpointFlushState = CHECKPOINT_FLUSH_PREPARE;
-
-                // TODO: I don't like all this activity with exclusive commit
-                // lock held. UndoLog can be refactored to store into a special
-                // Tree, but this requires more features to be added to Tree
-                // first. Specifically, large values and appending to them.
-
-                final long txnId;
-                final long masterUndoLogId;
-
-                synchronized (mTxnIdLock) {
-                    txnId = mTxnId;
-
-                    if (resume) {
-                        masterUndoLogId = masterUndoLog == null ? 0 : masterUndoLog.topNodeId();
-                    } else {
-                        int count = mUndoLogCount;
-                        if (count == 0) {
-                            masterUndoLogId = 0;
-                        } else {
-                            masterUndoLog = new UndoLog(this, 0);
-                            byte[] workspace = null;
-                            for (UndoLog log = mTopUndoLog; log != null; log = log.mPrev) {
-                                workspace = log.writeToMaster(masterUndoLog, workspace);
-                            }
-                            masterUndoLogId = masterUndoLog.topNodeId();
-                            if (masterUndoLogId == 0) {
-                                // Nothing was actually written to the log.
-                                masterUndoLog = null;
-                            }
-                        }
-
-                        // Stash it to resume after an aborted checkpoint.
-                        mCommitMasterUndoLog = masterUndoLog;
-                    }
-                }
-
-                p_longPutLE(header, hoff + I_TRANSACTION_ID, txnId);
-                p_longPutLE(header, hoff + I_MASTER_UNDO_LOG_PAGE_ID, masterUndoLogId);
-
-                mPageDb.commit(resume, header, new PageDb.CommitCallback() {
-                    @Override
-                    public void prepare(boolean resume, /*P*/ byte[] header) throws IOException {
-                        flush(resume, header);
-                    }
-                });
-            } catch (Throwable e) {
-                if (mCommitHeader != header) {
-                    p_delete(header);
-                }
-
-                if (mCheckpointFlushState == CHECKPOINT_FLUSH_PREPARE) {
-                    // Exception was thrown with locks still held.
-                    mCheckpointFlushState = CHECKPOINT_NOT_FLUSHING;
-                    root.releaseShared();
-                    mPageDb.exclusiveCommitLock().unlock();
-                    if (redo != null) {
-                        redo.checkpointAborted();
-                    }
-                }
-
-                throw e;
-            }
-
-            // Reset for next checkpoint.
-            p_delete(mCommitHeader);
-            mCommitHeader = p_null();
-            mCommitMasterUndoLog = null;
-
-            if (masterUndoLog != null) {
-                // Delete the master undo log, which won't take effect until
-                // the next checkpoint.
-                masterUndoLog.truncate(false);
-            }
-
-            // Note: This step is intended to discard old redo data, but it can
-            // get skipped if process exits at this point. Data is discarded
-            // again when database is re-opened.
-            if (mRedoWriter != null) {
-                mRedoWriter.checkpointFinished();
-            }
-
-            if (mEventListener != null) {
-                double duration = (System.nanoTime() - mLastCheckpointNanos) / 1_000_000_000.0;
-                mEventListener.notify(EventType.CHECKPOINT_COMPLETE,
-                                      "Checkpoint completed in %1$1.3f seconds",
-                                      duration, TimeUnit.SECONDS);
-            }
-        } finally {
-            mCheckpointLock.unlock();
-        }
-    }
-
-    /**
-     * Method is invoked with exclusive commit lock and shared root node latch
-     * held. Both are released by this method.
-     */
-    private void flush(final boolean resume, final /*P*/ byte[] header) throws IOException {
-        int stateToFlush = mCommitState;
-
-        if (resume) {
-            // Resume after an aborted checkpoint.
-            if (header != mCommitHeader) {
-                throw new AssertionError();
-            }
-            stateToFlush ^= 1;
-        } else {
-            if (!mHasCheckpointed) {
-                mHasCheckpointed = true; // Must be set before switching commit state.
-            }
-            mCommitState = (byte) (stateToFlush ^ 1);
-            mCommitHeader = header;
-        }
-
-        mCheckpointFlushState = stateToFlush;
-
-        mRegistry.mRoot.releaseShared();
-        mPageDb.exclusiveCommitLock().unlock();
-
-        if (mRedoWriter != null) {
-            mRedoWriter.checkpointStarted();
-        }
-
-        if (mEventListener != null) {
-            mEventListener.notify(EventType.CHECKPOINT_FLUSH, "Flushing all dirty nodes");
-        }
-
-        try {
-            mDirtyList.flush(mPageDb, stateToFlush);
-        } finally {
-            mCheckpointFlushState = CHECKPOINT_NOT_FLUSHING;
-        }
-    }
-
-    // Called by DurablePageDb with header latch held.
-    static long readRedoPosition(/*P*/ byte[] header, int offset) {
-        return p_longGetLE(header, offset + I_REDO_POSITION);
-    }
-}
+/*
+ *  Copyright 2011-2013 Brian S O'Neill
+ *
+ *  Licensed under the Apache License, Version 2.0 (the "License");
+ *  you may not use this file except in compliance with the License.
+ *  You may obtain a copy of the License at
+ *
+ *      http://www.apache.org/licenses/LICENSE-2.0
+ *
+ *  Unless required by applicable law or agreed to in writing, software
+ *  distributed under the License is distributed on an "AS IS" BASIS,
+ *  WITHOUT WARRANTIES OR CONDITIONS OF ANY KIND, either express or implied.
+ *  See the License for the specific language governing permissions and
+ *  limitations under the License.
+ */
+
+package org.cojen.tupl;
+
+import java.io.BufferedInputStream;
+import java.io.BufferedOutputStream;
+import java.io.BufferedWriter;
+import java.io.DataInputStream;
+import java.io.DataOutputStream;
+import java.io.File;
+import java.io.FileInputStream;
+import java.io.FileNotFoundException;
+import java.io.FileOutputStream;
+import java.io.Flushable;
+import java.io.InputStream;
+import java.io.InterruptedIOException;
+import java.io.IOException;
+import java.io.OutputStream;
+import java.io.OutputStreamWriter;
+import java.io.Serializable;
+import java.io.Writer;
+
+import java.lang.ref.Reference;
+import java.lang.ref.ReferenceQueue;
+import java.lang.ref.WeakReference;
+
+import java.util.ArrayList;
+import java.util.Arrays;
+import java.util.Collections;
+import java.util.EnumSet;
+import java.util.Map;
+import java.util.TreeMap;
+import java.util.Set;
+
+import java.util.concurrent.TimeUnit;
+
+import java.util.concurrent.atomic.AtomicReferenceFieldUpdater;
+
+import java.util.concurrent.locks.Lock;
+import java.util.concurrent.locks.ReentrantLock;
+
+import static java.lang.System.arraycopy;
+
+import static java.util.Arrays.fill;
+
+import org.cojen.tupl.ext.RedoHandler;
+import org.cojen.tupl.ext.ReplicationManager;
+import org.cojen.tupl.ext.UndoHandler;
+
+import org.cojen.tupl.io.CauseCloseable;
+import org.cojen.tupl.io.FileFactory;
+import org.cojen.tupl.io.OpenOption;
+import org.cojen.tupl.io.PageArray;
+
+import static org.cojen.tupl.Node.*;
+import static org.cojen.tupl.PageOps.*;
+import static org.cojen.tupl.Utils.*;
+
+/**
+ * Main database class, containing a collection of transactional indexes. Call
+ * {@link #open open} to obtain a Database instance. Examples:
+ *
+ * <p>Open a non-durable database, limited to a max size of 100MB:
+ *
+ * <pre>
+ * DatabaseConfig config = new DatabaseConfig().maxCacheSize(100_000_000);
+ * Database db = Database.open(config);
+ * </pre>
+ *
+ * <p>Open a regular database, setting the minimum cache size to ensure enough
+ * memory is initially available. A weak {@link DurabilityMode durability mode}
+ * offers the best transactional commit performance.
+ *
+ * <pre>
+ * DatabaseConfig config = new DatabaseConfig()
+ *    .baseFilePath("/var/lib/tupl/myapp")
+ *    .minCacheSize(100_000_000)
+ *    .durabilityMode(DurabilityMode.NO_FLUSH);
+ *
+ * Database db = Database.open(config);
+ * </pre>
+ *
+ * <p>The following files are created by the above example:
+ *
+ * <ul>
+ * <li><code>/var/lib/tupl/myapp.db</code> &ndash; primary data file
+ * <li><code>/var/lib/tupl/myapp.info</code> &ndash; text file describing the database configuration
+ * <li><code>/var/lib/tupl/myapp.lock</code> &ndash; lock file to ensure that at most one process can have the database open
+ * <li><code>/var/lib/tupl/myapp.redo.0</code> &ndash; first transaction redo log file
+ * </ul>
+ *
+ * <p>New redo log files are created by {@link #checkpoint checkpoints}, which
+ * also delete the old files. When {@link #beginSnapshot snapshots} are in
+ * progress, one or more numbered temporary files are created. For example:
+ * <code>/var/lib/tupl/myapp.temp.123</code>.
+ *
+ * @author Brian S O'Neill
+ * @see DatabaseConfig
+ */
+public final class Database implements CauseCloseable, Flushable {
+    private static final int DEFAULT_CACHED_NODES = 1000;
+    // +2 for registry and key map root nodes, +1 for one user index, and +2 for at least one
+    // usage list to function correctly.
+    private static final int MIN_CACHED_NODES = 5;
+
+    // Approximate byte overhead per node. Influenced by many factors,
+    // including pointer size and child node references. This estimate assumes
+    // 32-bit pointers.
+    private static final int NODE_OVERHEAD = 100;
+
+    private static final long PRIMER_MAGIC_NUMBER = 4943712973215968399L;
+
+    private static final String INFO_FILE_SUFFIX = ".info";
+    private static final String LOCK_FILE_SUFFIX = ".lock";
+    static final String PRIMER_FILE_SUFFIX = ".primer";
+    static final String REDO_FILE_SUFFIX = ".redo.";
+
+    private static int nodeCountFromBytes(long bytes, int pageSize) {
+        if (bytes <= 0) {
+            return 0;
+        }
+        pageSize += NODE_OVERHEAD;
+        bytes += pageSize - 1;
+        if (bytes <= 0) {
+            // Overflow.
+            return Integer.MAX_VALUE;
+        }
+        long count = bytes / pageSize;
+        return count <= Integer.MAX_VALUE ? (int) count : Integer.MAX_VALUE;
+    }
+
+    private static long byteCountFromNodes(int nodes, int pageSize) {
+        return nodes * (long) (pageSize + NODE_OVERHEAD);
+    }
+
+    private static final int ENCODING_VERSION = 20130112;
+
+    private static final int I_ENCODING_VERSION        = 0;
+    private static final int I_ROOT_PAGE_ID            = I_ENCODING_VERSION + 4;
+    private static final int I_MASTER_UNDO_LOG_PAGE_ID = I_ROOT_PAGE_ID + 8;
+    private static final int I_TRANSACTION_ID          = I_MASTER_UNDO_LOG_PAGE_ID + 8;
+    private static final int I_CHECKPOINT_NUMBER       = I_TRANSACTION_ID + 8;
+    private static final int I_REDO_TXN_ID             = I_CHECKPOINT_NUMBER + 8;
+    private static final int I_REDO_POSITION           = I_REDO_TXN_ID + 8;
+    private static final int I_REPL_ENCODING           = I_REDO_POSITION + 8;
+    private static final int HEADER_SIZE               = I_REPL_ENCODING + 8;
+
+    private static final int DEFAULT_PAGE_SIZE = 4096;
+    private static final int MINIMUM_PAGE_SIZE = 512;
+    private static final int MAXIMUM_PAGE_SIZE = 65536;
+
+    private static final int OPEN_REGULAR = 0, OPEN_DESTROY = 1, OPEN_TEMP = 2;
+
+    final EventListener mEventListener;
+
+    final RedoHandler mCustomRedoHandler;
+    final UndoHandler mCustomUndoHandler;
+
+    private final File mBaseFile;
+    private final LockedFile mLockFile;
+
+    final DurabilityMode mDurabilityMode;
+    final long mDefaultLockTimeoutNanos;
+    final LockManager mLockManager;
+    final RedoWriter mRedoWriter;
+    final PageDb mPageDb;
+    final int mPageSize;
+
+    private final PagePool mSparePagePool;
+
+    private final NodeUsageList[] mUsageLists;
+
+    private final Lock mSharedCommitLock;
+
+    // Is either CACHED_DIRTY_0 or CACHED_DIRTY_1. Access is guarded by commit lock.
+    private byte mCommitState;
+
+    // Set during checkpoint after commit state has switched. If checkpoint aborts, next
+    // checkpoint will resume with this commit header and master undo log.
+    private /*P*/ byte[] mCommitHeader = p_null();
+    private UndoLog mCommitMasterUndoLog;
+
+    // Is false for empty databases which have never checkpointed.
+    private volatile boolean mHasCheckpointed = true;
+
+    // Typically opposite of mCommitState, or negative if checkpoint is not in
+    // progress. Indicates which nodes are being flushed by the checkpoint.
+    private volatile int mCheckpointFlushState = CHECKPOINT_NOT_FLUSHING;
+
+    private static final int CHECKPOINT_FLUSH_PREPARE = -2, CHECKPOINT_NOT_FLUSHING = -1;
+
+    // The root tree, which maps tree ids to other tree root node ids.
+    private final Tree mRegistry;
+
+    static final byte KEY_TYPE_INDEX_NAME   = 0; // prefix for name to id mapping
+    static final byte KEY_TYPE_INDEX_ID     = 1; // prefix for id to name mapping
+    static final byte KEY_TYPE_TREE_ID_MASK = 2; // full key for random tree id mask
+    static final byte KEY_TYPE_NEXT_TREE_ID = 3; // full key for tree id sequence
+    static final byte KEY_TYPE_TRASH_ID     = 4; // prefix for id to name mapping of trash
+
+    // Various mappings, defined by KEY_TYPE_ fields.
+    private final Tree mRegistryKeyMap;
+
+    private final Latch mOpenTreesLatch;
+    // Maps tree names to open trees.
+    private final Map<byte[], TreeRef> mOpenTrees;
+    private final LHashTable.Obj<TreeRef> mOpenTreesById;
+    private final ReferenceQueue<Tree> mOpenTreesRefQueue;
+
+    private final NodeDirtyList mDirtyList;
+
+    // Map of all loaded non-root nodes.
+    final NodeMap mTreeNodeMap;
+
+    final FragmentCache mFragmentCache;
+    final int mMaxFragmentedEntrySize;
+
+    // Fragmented values which are transactionally deleted go here.
+    private volatile FragmentedTrash mFragmentedTrash;
+
+    // Pre-calculated maximum capacities for inode levels.
+    private final long[] mFragmentInodeLevelCaps;
+
+    private final Object mTxnIdLock = new Object();
+    // The following fields are guarded by mTxnIdLock.
+    private long mTxnId;
+    private UndoLog mTopUndoLog;
+    private int mUndoLogCount;
+
+    // Checkpoint lock is fair, to ensure that user checkpoint requests are not stalled for too
+    // long by checkpoint thread.
+    private final Lock mCheckpointLock = new ReentrantLock(true);
+
+    private long mLastCheckpointNanos;
+
+    private volatile Checkpointer mCheckpointer;
+
+    final TempFileManager mTempFileManager;
+
+    volatile boolean mClosed;
+    volatile Throwable mClosedCause;
+
+    private static final AtomicReferenceFieldUpdater<Database, Throwable> cClosedCauseUpdater =
+        AtomicReferenceFieldUpdater.newUpdater(Database.class, Throwable.class, "mClosedCause");
+
+    /**
+     * Open a database, creating it if necessary.
+     */
+    public static Database open(DatabaseConfig config) throws IOException {
+        config = config.clone();
+        Database db = new Database(config, OPEN_REGULAR);
+        db.finishInit(config);
+        return db;
+    }
+
+    /**
+     * Delete the contents of an existing database, and replace it with an
+     * empty one. When using a raw block device for the data file, this method
+     * must be used to format it.
+     */
+    public static Database destroy(DatabaseConfig config) throws IOException {
+        config = config.clone();
+        if (config.mReadOnly) {
+            throw new IllegalArgumentException("Cannot destroy read-only database");
+        }
+        Database db = new Database(config, OPEN_DESTROY);
+        db.finishInit(config);
+        return db;
+    }
+
+    /**
+     * @param config base file is set as a side-effect
+     */
+    static Tree openTemp(TempFileManager tfm, DatabaseConfig config) throws IOException {
+        File file = tfm.createTempFile();
+        config.baseFile(file);
+        config.dataFile(file);
+        config.createFilePath(false);
+        config.durabilityMode(DurabilityMode.NO_FLUSH);
+        Database db = new Database(config, OPEN_TEMP);
+        tfm.register(file, db);
+        db.mCheckpointer = new Checkpointer(db, config);
+        db.mCheckpointer.start();
+        return db.mRegistry;
+    }
+
+    /**
+     * @param config unshared config
+     */
+    private Database(DatabaseConfig config, int openMode) throws IOException {
+        config.mEventListener = mEventListener = SafeEventListener.makeSafe(config.mEventListener);
+
+        mCustomRedoHandler = config.mRedoHandler;
+        mCustomUndoHandler = config.mUndoHandler;
+        if (mCustomRedoHandler != null ^ mCustomUndoHandler != null) {
+            throw new IllegalArgumentException("Must provide a redo handler and undo handler");
+        }
+
+        mBaseFile = config.mBaseFile;
+        final File[] dataFiles = config.dataFiles();
+
+        int pageSize = config.mPageSize;
+        boolean explicitPageSize = true;
+        if (pageSize <= 0) {
+            config.pageSize(pageSize = DEFAULT_PAGE_SIZE);
+            explicitPageSize = false;
+        } else if (pageSize < MINIMUM_PAGE_SIZE) {
+            throw new IllegalArgumentException
+                ("Page size is too small: " + pageSize + " < " + MINIMUM_PAGE_SIZE);
+        } else if (pageSize > MAXIMUM_PAGE_SIZE) {
+            throw new IllegalArgumentException
+                ("Page size is too large: " + pageSize + " > " + MAXIMUM_PAGE_SIZE);
+        } else if ((pageSize & 1) != 0) {
+            throw new IllegalArgumentException
+                ("Page size must be even: " + pageSize);
+        }
+
+        int minCache, maxCache;
+        cacheSize: {
+            long minCachedBytes = Math.max(0, config.mMinCachedBytes);
+            long maxCachedBytes = Math.max(0, config.mMaxCachedBytes);
+
+            if (maxCachedBytes == 0) {
+                maxCachedBytes = minCachedBytes;
+                if (maxCachedBytes == 0) {
+                    minCache = maxCache = DEFAULT_CACHED_NODES;
+                    break cacheSize;
+                }
+            }
+
+            if (minCachedBytes > maxCachedBytes) {
+                throw new IllegalArgumentException
+                    ("Minimum cache size exceeds maximum: " +
+                     minCachedBytes + " > " + maxCachedBytes);
+            }
+
+            minCache = nodeCountFromBytes(minCachedBytes, pageSize);
+            maxCache = nodeCountFromBytes(maxCachedBytes, pageSize);
+
+            minCache = Math.max(MIN_CACHED_NODES, minCache);
+            maxCache = Math.max(MIN_CACHED_NODES, maxCache);
+        }
+
+        // Update config such that info file is correct.
+        config.mMinCachedBytes = byteCountFromNodes(minCache, pageSize);
+        config.mMaxCachedBytes = byteCountFromNodes(maxCache, pageSize);
+
+        mDurabilityMode = config.mDurabilityMode;
+        mDefaultLockTimeoutNanos = config.mLockTimeoutNanos;
+        mLockManager = new LockManager(config.mLockUpgradeRule, mDefaultLockTimeoutNanos);
+
+        mTreeNodeMap = new NodeMap(maxCache);
+
+        if (mBaseFile != null && !config.mReadOnly && config.mMkdirs) {
+            FileFactory factory = config.mFileFactory;
+
+            final boolean baseDirectoriesCreated;
+            File baseDir = mBaseFile.getParentFile();
+            if (factory == null) {
+                baseDirectoriesCreated = baseDir.mkdirs();
+            } else {
+                baseDirectoriesCreated = factory.createDirectories(baseDir);
+            }
+
+            if (!baseDirectoriesCreated && !baseDir.exists()) {
+                throw new FileNotFoundException("Could not create directory: " + baseDir);
+            }
+
+            if (dataFiles != null) {
+                for (File f : dataFiles) {
+                    final boolean dataDirectoriesCreated;
+                    File dataDir = f.getParentFile();
+                    if (factory == null) {
+                        dataDirectoriesCreated = dataDir.mkdirs();
+                    } else {
+                        dataDirectoriesCreated = factory.createDirectories(dataDir);
+                    }
+
+                    if (!dataDirectoriesCreated && !dataDir.exists()) {
+                        throw new FileNotFoundException("Could not create directory: " + dataDir);
+                    }
+                }
+            }
+        }
+
+        try {
+            // Create lock file, preventing database from being opened multiple times.
+            if (mBaseFile == null || openMode == OPEN_TEMP) {
+                mLockFile = null;
+            } else {
+                File lockFile = new File(mBaseFile.getPath() + LOCK_FILE_SUFFIX);
+
+                FileFactory factory = config.mFileFactory;
+                if (factory != null && !config.mReadOnly) {
+                    factory.createFile(lockFile);
+                }
+
+                mLockFile = new LockedFile(lockFile, config.mReadOnly);
+            }
+
+            if (openMode == OPEN_DESTROY) {
+                deleteRedoLogFiles();
+            }
+
+            final long cacheInitStart = System.nanoTime();
+
+            // Create or retrieve optional page cache.
+            PageCache cache = config.pageCache(mEventListener);
+
+            if (cache != null) {
+                // Update config such that info file is correct.
+                config.mSecondaryCacheSize = cache.capacity();
+            }
+
+            if (dataFiles == null) {
+                PageArray dataPageArray = config.mDataPageArray;
+                if (dataPageArray == null) {
+                    mPageDb = new NonPageDb(pageSize, cache);
+                } else {
+                    mPageDb = DurablePageDb.open
+                        (dataPageArray, cache, config.mCrypto, openMode == OPEN_DESTROY);
+                }
+            } else {
+                EnumSet<OpenOption> options = config.createOpenOptions();
+                mPageDb = DurablePageDb.open
+                    (explicitPageSize, pageSize,
+                     dataFiles, config.mFileFactory, options,
+                     cache, config.mCrypto, openMode == OPEN_DESTROY);
+            }
+
+            // Actual page size might differ from configured size.
+            config.pageSize(mPageSize = mPageDb.pageSize());
+
+            // Write info file of properties, after database has been opened and after page
+            // size is truly known.
+            if (mBaseFile != null && openMode != OPEN_TEMP && !config.mReadOnly) {
+                File infoFile = new File(mBaseFile.getPath() + INFO_FILE_SUFFIX);
+
+                FileFactory factory = config.mFileFactory;
+                if (factory != null) {
+                    factory.createFile(infoFile);
+                }
+
+                Writer w = new BufferedWriter
+                    (new OutputStreamWriter(new FileOutputStream(infoFile), "UTF-8"));
+
+                try {
+                    config.writeInfo(w);
+                } finally {
+                    w.close();
+                }
+            }
+
+            mSharedCommitLock = mPageDb.sharedCommitLock();
+
+            // Pre-allocate nodes. They are automatically added to the usage lists, and so
+            // nothing special needs to be done to allow them to get used. Since the initial
+            // state is clean, evicting these nodes does nothing.
+
+            if (mEventListener != null) {
+                mEventListener.notify(EventType.CACHE_INIT_BEGIN,
+                                      "Initializing %1$d cached nodes", minCache);
+            }
+
+            NodeUsageList[] usageLists;
+            try {
+                int stripes = roundUpPower2(Runtime.getRuntime().availableProcessors() * 4);
+
+                int stripeSize;
+                while (true) {
+                    stripeSize = maxCache / stripes;
+                    if (stripes <= 1 || stripeSize >= 100) {
+                        break;
+                    }
+                    stripes >>= 1;
+                }
+
+                int rem = maxCache % stripes;
+
+                usageLists = new NodeUsageList[stripes];
+  
+                for (int i=0; i<stripes; i++) {
+                    int size = stripeSize;
+                    if (rem > 0) {
+                        size++;
+                        rem--;
+                    }
+                    usageLists[i] = new NodeUsageList(this, size);
+                }
+
+                stripeSize = minCache / stripes;
+                rem = minCache % stripes;
+
+                for (NodeUsageList usageList : usageLists) {
+                    int size = stripeSize;
+                    if (rem > 0) {
+                        size++;
+                        rem--;
+                    }
+                    usageList.initialize(size);
+                }
+            } catch (OutOfMemoryError e) {
+                usageLists = null;
+                throw new OutOfMemoryError
+                    ("Unable to allocate the minimum required number of cached nodes: " +
+                     minCache + " (" + (minCache * (long) (pageSize + NODE_OVERHEAD)) + " bytes)");
+            }
+
+            mUsageLists = usageLists;
+
+            if (mEventListener != null) {
+                double duration = (System.nanoTime() - cacheInitStart) / 1_000_000_000.0;
+                mEventListener.notify(EventType.CACHE_INIT_COMPLETE,
+                                      "Cache initialization completed in %1$1.3f seconds",
+                                      duration, TimeUnit.SECONDS);
+            }
+
+            int sparePageCount = Runtime.getRuntime().availableProcessors();
+            mSparePagePool = new PagePool(mPageSize, sparePageCount);
+
+            mSharedCommitLock.lock();
+            try {
+                mCommitState = CACHED_DIRTY_0;
+            } finally {
+                mSharedCommitLock.unlock();
+            }
+
+            byte[] header = new byte[HEADER_SIZE];
+            mPageDb.readExtraCommitData(header);
+
+            // Also verifies the database and replication encodings.
+            Node rootNode = loadRegistryRoot(header, config.mReplManager);
+
+            // Cannot call newTreeInstance because mRedoWriter isn't set yet.
+            if (config.mReplManager != null) {
+                mRegistry = new TxnTree(this, Tree.REGISTRY_ID, null, null, rootNode);
+            } else {
+                mRegistry = new Tree(this, Tree.REGISTRY_ID, null, null, rootNode);
+            }
+
+            mOpenTreesLatch = new Latch();
+            if (openMode == OPEN_TEMP) {
+                mOpenTrees = Collections.emptyMap();
+                mOpenTreesById = new LHashTable.Obj<>(0);
+                mOpenTreesRefQueue = null;
+            } else {
+                mOpenTrees = new TreeMap<>(KeyComparator.THE);
+                mOpenTreesById = new LHashTable.Obj<>(16);
+                mOpenTreesRefQueue = new ReferenceQueue<>();
+            }
+
+            synchronized (mTxnIdLock) {
+                mTxnId = decodeLongLE(header, I_TRANSACTION_ID);
+            }
+
+            long redoNum = decodeLongLE(header, I_CHECKPOINT_NUMBER);
+            long redoPos = decodeLongLE(header, I_REDO_POSITION);
+            long redoTxnId = decodeLongLE(header, I_REDO_TXN_ID);
+
+            if (openMode == OPEN_TEMP) {
+                mRegistryKeyMap = null;
+            } else {
+                mRegistryKeyMap = openInternalTree(Tree.REGISTRY_KEY_MAP_ID, true, config);
+            }
+
+            mDirtyList = new NodeDirtyList();
+
+            mFragmentCache = new FragmentCache(this, mTreeNodeMap);
+
+            if (openMode != OPEN_TEMP) {
+                Tree tree = openInternalTree(Tree.FRAGMENTED_TRASH_ID, false, config);
+                if (tree != null) {
+                    mFragmentedTrash = new FragmentedTrash(tree);
+                }
+            }
+
+            // Limit maximum fragmented entry size to guarantee that 2 entries fit. Each also
+            // requires 2 bytes for pointer and up to 3 bytes for value length field.
+            mMaxFragmentedEntrySize = (pageSize - Node.TN_HEADER_SIZE - (2 + 3 + 2 + 3)) >> 1;
+
+            mFragmentInodeLevelCaps = calculateInodeLevelCaps(mPageSize);
+
+            long recoveryStart = 0;
+            if (mBaseFile == null || openMode == OPEN_TEMP) {
+                mRedoWriter = null;
+            } else {
+                // Perform recovery by examining redo and undo logs.
+
+                if (mEventListener != null) {
+                    mEventListener.notify(EventType.RECOVERY_BEGIN, "Database recovery begin");
+                    recoveryStart = System.nanoTime();
+                }
+
+                if (mPageDb.isDurable()) {
+                    File primer = primerFile();
+                    try {
+                        if (config.mCachePriming && primer.exists()) {
+                            if (mEventListener != null) {
+                                mEventListener.notify(EventType.RECOVERY_CACHE_PRIMING,
+                                                      "Cache priming");
+                            }
+                            FileInputStream fin;
+                            try {
+                                fin = new FileInputStream(primer);
+                                try (InputStream bin = new BufferedInputStream(fin)) {
+                                    applyCachePrimer(bin);
+                                } catch (IOException e) {
+                                    fin.close();
+                                    primer.delete();
+                                }
+                            } catch (IOException e) {
+                            }
+                        }
+                    } finally {
+                        primer.delete();
+                    }
+                }
+
+                LHashTable.Obj<Transaction> txns = new LHashTable.Obj<>(16);
+                {
+                    long masterNodeId = decodeLongLE(header, I_MASTER_UNDO_LOG_PAGE_ID);
+                    if (masterNodeId != 0) {
+                        if (mEventListener != null) {
+                            mEventListener.notify
+                                (EventType.RECOVERY_LOAD_UNDO_LOGS, "Loading undo logs");
+                        }
+                        UndoLog.recoverMasterUndoLog(this, masterNodeId)
+                            .recoverTransactions(txns, LockMode.UPGRADABLE_READ, 0L);
+                    }
+                }
+
+                ReplicationManager rm = config.mReplManager;
+                if (rm != null) {
+                    rm.start(redoPos);
+                    ReplRedoEngine engine = new ReplRedoEngine
+                        (rm, config.mMaxReplicaThreads, this, txns);
+                    mRedoWriter = engine.initWriter(redoNum);
+
+                    // Cannot start recovery until constructor is finished and final field
+                    // values are visible to other threads. Pass the state to the caller
+                    // through the config object.
+                    config.mReplRecoveryStartNanos = recoveryStart;
+                    config.mReplInitialTxnId = redoTxnId;
+                } else {
+                    long logId = redoNum;
+
+                    // Make sure old redo logs are deleted. Process might have exited
+                    // before last checkpoint could delete them.
+                    for (int i=1; i<=2; i++) {
+                        RedoLog.deleteOldFile(config.mBaseFile, logId - i);
+                    }
+
+                    RedoLogApplier applier = new RedoLogApplier(this, txns);
+                    RedoLog replayLog = new RedoLog(config, logId, redoPos);
+
+                    // As a side-effect, log id is set one higher than last file scanned.
+                    Set<File> redoFiles = replayLog.replay
+                        (applier, mEventListener, EventType.RECOVERY_APPLY_REDO_LOG,
+                         "Applying redo log: %1$d");
+
+                    boolean doCheckpoint = !redoFiles.isEmpty();
+
+                    // Avoid re-using transaction ids used by recovery.
+                    redoTxnId = applier.mHighestTxnId;
+                    if (redoTxnId != 0) {
+                        synchronized (mTxnIdLock) {
+                            // Subtract for modulo comparison.
+                            if (mTxnId == 0 || (redoTxnId - mTxnId) > 0) {
+                                mTxnId = redoTxnId;
+                            }
+                        }
+                    }
+
+                    if (txns.size() > 0) {
+                        // Rollback or truncate all remaining transactions. They were never
+                        // explicitly rolled back, or they were committed but not cleaned up.
+
+                        if (mEventListener != null) {
+                            mEventListener.notify
+                                (EventType.RECOVERY_PROCESS_REMAINING,
+                                 "Processing remaining transactions");
+                        }
+
+                        txns.traverse(new LHashTable.Visitor
+                                      <LHashTable.ObjEntry<Transaction>, IOException>()
+                        {
+                            public boolean visit(LHashTable.ObjEntry<Transaction> entry)
+                                throws IOException
+                            {
+                                entry.value.recoveryCleanup(true);
+                                return false;
+                            }
+                        });
+
+                        doCheckpoint = true;
+                    }
+
+                    // New redo logs begin with identifiers one higher than last scanned.
+                    mRedoWriter = new RedoLog(config, replayLog);
+
+                    // FIXME: If any exception is thrown before checkpoint is complete, delete
+                    // the newly created redo log file.
+
+                    if (doCheckpoint) {
+                        checkpoint(true, 0, 0);
+                        // Only cleanup after successful checkpoint.
+                        for (File file : redoFiles) {
+                            file.delete();
+                        }
+                    }
+
+                    // Delete lingering fragmented values after undo logs have been processed,
+                    // ensuring deletes were committed.
+                    emptyAllFragmentedTrash(true);
+
+                    recoveryComplete(recoveryStart);
+                }
+            }
+
+            if (mBaseFile == null || openMode == OPEN_TEMP) {
+                mTempFileManager = null;
+            } else {
+                mTempFileManager = new TempFileManager(mBaseFile, config.mFileFactory);
+            }
+        } catch (Throwable e) {
+            closeQuietly(null, this, e);
+            throw e;
+        }
+    }
+
+    /**
+     * Post construction, allow additional threads access to the database.
+     */
+    private void finishInit(DatabaseConfig config) throws IOException {
+        if (mRedoWriter == null && mTempFileManager == null) {
+            // Nothing is durable and nothing to ever clean up 
+            return;
+        }
+
+        Checkpointer c = new Checkpointer(this, config);
+        mCheckpointer = c;
+
+        // Register objects to automatically shutdown.
+        c.register(mRedoWriter);
+        c.register(mTempFileManager);
+
+        if (config.mCachePriming && mPageDb.isDurable()) {
+            c.register(new ShutdownPrimer(this));
+        }
+
+        // Must tag the trashed trees before starting replication and recovery. Otherwise,
+        // trees recently deleted might get double deleted.
+        Tree trashed = openNextTrashedTree(null);
+
+        if (trashed != null) {
+            Thread deletion = new Thread
+                (new Deletion(trashed, true, mEventListener), "IndexDeletion");
+            deletion.setDaemon(true);
+            deletion.start();
+        }
+
+        if (mRedoWriter instanceof ReplRedoController) {
+            // Start replication and recovery.
+            ReplRedoController controller = (ReplRedoController) mRedoWriter;
+            try {
+                // Pass the original listener, in case it has been specialized.
+                controller.recover(config.mReplInitialTxnId, config.mEventListener);
+            } catch (Throwable e) {
+                closeQuietly(null, this, e);
+                throw e;
+            }
+            checkpoint();
+            recoveryComplete(config.mReplRecoveryStartNanos);
+        }
+
+        c.start();
+    }
+
+    static class ShutdownPrimer implements Checkpointer.Shutdown {
+        private final WeakReference<Database> mDatabaseRef;
+
+        ShutdownPrimer(Database db) {
+            mDatabaseRef = new WeakReference<>(db);
+        }
+
+        @Override
+        public void shutdown() {
+            Database db = mDatabaseRef.get();
+            if (db == null) {
+                return;
+            }
+
+            File primer = db.primerFile();
+
+            FileOutputStream fout;
+            try {
+                fout = new FileOutputStream(primer);
+                try {
+                    try (OutputStream bout = new BufferedOutputStream(fout)) {
+                        db.createCachePrimer(bout);
+                    }
+                } catch (IOException e) {
+                    fout.close();
+                    primer.delete();
+                }
+            } catch (IOException e) {
+            }
+        }
+    }
+
+    File primerFile() {
+        return new File(mBaseFile.getPath() + PRIMER_FILE_SUFFIX);
+    }
+
+    private void recoveryComplete(long recoveryStart) {
+        if (mRedoWriter != null && mEventListener != null) {
+            double duration = (System.nanoTime() - recoveryStart) / 1_000_000_000.0;
+            mEventListener.notify(EventType.RECOVERY_COMPLETE,
+                                  "Recovery completed in %1$1.3f seconds",
+                                  duration, TimeUnit.SECONDS);
+        }
+    }
+
+    private void deleteRedoLogFiles() throws IOException {
+        if (mBaseFile != null) {
+            deleteNumberedFiles(mBaseFile, REDO_FILE_SUFFIX);
+        }
+    }
+
+    /**
+     * Returns the given named index, returning null if not found.
+     *
+     * @return shared Index instance; null if not found
+     */
+    public Index findIndex(byte[] name) throws IOException {
+        return openIndex(name.clone(), false);
+    }
+
+    /**
+     * Returns the given named index, returning null if not found. Name is UTF-8
+     * encoded.
+     *
+     * @return shared Index instance; null if not found
+     */
+    public Index findIndex(String name) throws IOException {
+        return openIndex(name.getBytes("UTF-8"), false);
+    }
+
+    /**
+     * Returns the given named index, creating it if necessary.
+     *
+     * @return shared Index instance
+     */
+    public Index openIndex(byte[] name) throws IOException {
+        return openIndex(name.clone(), true);
+    }
+
+    /**
+     * Returns the given named index, creating it if necessary. Name is UTF-8
+     * encoded.
+     *
+     * @return shared Index instance
+     */
+    public Index openIndex(String name) throws IOException {
+        return openIndex(name.getBytes("UTF-8"), true);
+    }
+
+    /**
+     * Returns an index by its identifier, returning null if not found.
+     *
+     * @throws IllegalArgumentException if id is reserved
+     */
+    public Index indexById(long id) throws IOException {
+        if (Tree.isInternal(id)) {
+            throw new IllegalArgumentException("Invalid id: " + id);
+        }
+
+        Index index;
+
+        final Lock commitLock = sharedCommitLock();
+        commitLock.lock();
+        try {
+            if ((index = lookupIndexById(id)) != null) {
+                return index;
+            }
+
+            byte[] idKey = new byte[9];
+            idKey[0] = KEY_TYPE_INDEX_ID;
+            encodeLongBE(idKey, 1, id);
+
+            byte[] name = mRegistryKeyMap.load(null, idKey);
+
+            if (name == null) {
+                // Open an anonymous index.
+
+                byte[] treeIdBytes = new byte[8];
+                encodeLongBE(treeIdBytes, 0, id);
+
+                byte[] trashIdKey = newKey(KEY_TYPE_TRASH_ID, treeIdBytes);
+
+                // Use a transaction to ensure that only one thread loads the
+                // requested index. Nothing is written into it.
+                Transaction txn = newNoRedoTransaction();
+                try {
+                    // Ignore if in the trash.
+                    Cursor c = mRegistryKeyMap.newCursor(txn);
+                    try {
+                        c.autoload(false);
+                        c.find(trashIdKey);
+                        if (c.value() != null) {
+                            return null;
+                        }
+                    } finally {
+                        c.reset();
+                    }
+
+                    // Pass the transaction to acquire the lock.
+                    byte[] rootIdBytes = mRegistry.load(txn, treeIdBytes);
+
+                    if (rootIdBytes == null) {
+                        // Doesn't exist.
+                        return null;
+                    }
+
+                    index = lookupIndexById(id);
+                    if (index != null) {
+                        // Another thread got the lock first and loaded the index.
+                        return index;
+                    }
+
+                    long rootId = rootIdBytes.length == 0 ? 0 : decodeLongLE(rootIdBytes, 0);
+                    Tree tree = newTreeInstance(id, treeIdBytes, name, loadTreeRoot(rootId));
+
+                    TreeRef treeRef = new TreeRef(tree, mOpenTreesRefQueue);
+
+                    mOpenTreesLatch.acquireExclusive();
+                    try {
+                        mOpenTreesById.insert(id).value = treeRef;
+                    } finally {
+                        mOpenTreesLatch.releaseExclusive();
+                    }
+
+                    return tree;
+                } finally {
+                    txn.reset();
+                }
+
+                checkClosed();
+                return null;
+            }
+
+            index = openIndex(name, false);
+        } catch (Throwable e) {
+            DatabaseException.rethrowIfRecoverable(e);
+            throw closeOnFailure(this, e);
+        } finally {
+            commitLock.unlock();
+        }
+
+        if (index == null) {
+            // Registry needs to be repaired to fix this.
+            throw new DatabaseException("Unable to find index in registry");
+        }
+
+        return index;
+    }
+
+    /**
+     * @return null if index is not open
+     */
+    private Tree lookupIndexById(long id) {
+        mOpenTreesLatch.acquireShared();
+        try {
+            LHashTable.ObjEntry<TreeRef> entry = mOpenTreesById.get(id);
+            return entry == null ? null : entry.value.get();
+        } finally {
+            mOpenTreesLatch.releaseShared();
+        }
+    }
+
+    /**
+     * Returns an index by its identifier, returning null if not found.
+     *
+     * @param id big-endian encoded long integer
+     * @throws IllegalArgumentException if id is malformed or reserved
+     */
+    public Index indexById(byte[] id) throws IOException {
+        if (id.length != 8) {
+            throw new IllegalArgumentException("Expected an 8 byte identifier: " + id.length);
+        }
+        return indexById(decodeLongBE(id, 0));
+    }
+
+    /**
+     * Allows access to internal indexes which can use the redo log.
+     */
+    Index anyIndexById(long id) throws IOException {
+        if (id == Tree.REGISTRY_KEY_MAP_ID) {
+            return mRegistryKeyMap;
+        } else if (id == Tree.FRAGMENTED_TRASH_ID) {
+            return fragmentedTrash().mTrash;
+        }
+        return indexById(id);
+    }
+
+    /**
+     * Creates an index whose name is null and can only be found by its identifier. An
+     * anonymous index can be given a name by {@link #renameIndex renaming} it. Rolling back
+     * the transaction deletes the index.
+     *
+     * @param txn required
+     * @throws IllegalArgumentException if transaction is null
+     */
+    Index createAnonymousIndex(Transaction txn) throws IOException {
+        if (txn == null) {
+            throw new IllegalArgumentException("Transaction is required");
+        }
+
+        txn.enter();
+        try {
+            checkClosed();
+
+            Tree tree;
+            long treeId;
+            byte[] treeIdBytes = new byte[8];
+
+            final Lock commitLock = sharedCommitLock();
+            commitLock.lock();
+            try {
+                // Cleaup before opening more indexes.
+                cleanupUnreferencedTrees();
+
+                do {
+                    treeId = nextTreeId();
+                    encodeLongBE(treeIdBytes, 0, treeId);
+                } while (!mRegistry.insert(Transaction.BOGUS, treeIdBytes, EMPTY_BYTES));
+
+                try {
+                    txn.pushUncreateIndex(treeId);
+
+                    RedoWriter redo = mRedoWriter;
+                    if (redo != null) {
+                        redo.createIndex(txn.txnId(), treeId);
+                    }
+                } catch (Throwable e) {
+                    try {
+                        mRegistry.delete(Transaction.BOGUS, treeIdBytes);
+                    } catch (Throwable e2) {
+                        e.addSuppressed(e2);
+                        throw closeOnFailure(this, e);
+                    }
+                    throw e;
+                }
+
+                tree = newTreeInstance(treeId, treeIdBytes, null, loadTreeRoot(0));
+
+                TreeRef treeRef = new TreeRef(tree, mOpenTreesRefQueue);
+
+                mOpenTreesLatch.acquireExclusive();
+                try {
+                    mOpenTreesById.insert(treeId).value = treeRef;
+                } finally {
+                    mOpenTreesLatch.releaseExclusive();
+                }
+            } finally {
+                commitLock.unlock();
+            }
+
+            txn.commit();
+            return tree;
+        } finally {
+            txn.exit();
+        }
+    }
+
+    /**
+     * Only called as redo action.
+     */
+    void createAnonymousIndex(Transaction txn, long treeId) throws IOException {
+        byte[] treeIdBytes = new byte[8];
+        encodeLongBE(treeIdBytes, 0, treeId);
+        if (mRegistry.insert(Transaction.BOGUS, treeIdBytes, EMPTY_BYTES)) {
+            txn.pushUncreateIndex(treeId);
+        }
+    }
+
+    /**
+     * Renames the given index to the one given.
+     *
+     * @param index non-null open index
+     * @param newName new non-null name
+     * @throws ClosedIndexException if index reference is closed
+     * @throws IllegalStateException if name is already in use by another index
+     * @throws IllegalArgumentException if index belongs to another database instance
+     */
+    public void renameIndex(Index index, byte[] newName) throws IOException {
+        renameIndex(index, newName.clone(), 0);
+    }
+
+    /**
+     * Renames the given index to the one given. Name is UTF-8 encoded.
+     *
+     * @param index non-null open index
+     * @param newName new non-null name
+     * @throws ClosedIndexException if index reference is closed
+     * @throws IllegalStateException if name is already in use by another index
+     * @throws IllegalArgumentException if index belongs to another database instance
+     */
+    public void renameIndex(Index index, String newName) throws IOException {
+        renameIndex(index, newName.getBytes("UTF-8"), 0);
+    }
+
+    /**
+     * @param newName not cloned
+     * @param redoTxnId non-zero if rename is performed by recovery
+     */
+    void renameIndex(final Index index, final byte[] newName, final long redoTxnId)
+        throws IOException
+    {
+        // Design note: Rename is a Database method instead of an Index method because it
+        // offers an extra degree of safety. It's too easy to call rename and pass a byte[] by
+        // an accident when something like remove was desired instead. Requiring access to the
+        // Database instance makes this operation a bit more of a hassle to use, which is
+        // desirable. Rename is not expected to be a common operation.
+
+        final Tree tree = accessTree(index);
+
+        final byte[] idKey, trashIdKey;
+        final byte[] oldName, oldNameKey;
+        final byte[] newNameKey;
+
+        final Transaction txn;
+
+        final Node root = tree.mRoot;
+        root.acquireExclusive();
+        try {
+            if (root.mPage == p_empty()) {
+                throw new ClosedIndexException();
+            }
+
+            if (Tree.isInternal(tree.mId)) {
+                throw new IllegalStateException("Cannot rename an internal index");
+            }
+
+            oldName = tree.mName;
+            if (Arrays.equals(oldName, newName)) {
+                return;
+            }
+
+            idKey = newKey(KEY_TYPE_INDEX_ID, tree.mIdBytes);
+            trashIdKey = newKey(KEY_TYPE_TRASH_ID, tree.mIdBytes);
+            oldNameKey = newKey(KEY_TYPE_INDEX_NAME, oldName);
+            newNameKey = newKey(KEY_TYPE_INDEX_NAME, newName);
+
+            txn = newNoRedoTransaction(redoTxnId);
+            try {
+                txn.lockExclusive(mRegistryKeyMap.mId, idKey);
+                txn.lockExclusive(mRegistryKeyMap.mId, trashIdKey);
+                // Lock in a consistent order, avoiding deadlocks.
+                if (compareKeys(oldNameKey, newNameKey) <= 0) {
+                    txn.lockExclusive(mRegistryKeyMap.mId, oldNameKey);
+                    txn.lockExclusive(mRegistryKeyMap.mId, newNameKey);
+                } else {
+                    txn.lockExclusive(mRegistryKeyMap.mId, newNameKey);
+                    txn.lockExclusive(mRegistryKeyMap.mId, oldNameKey);
+                }
+            } catch (Throwable e) {
+                txn.reset();
+                throw e;
+            }
+        } finally {
+            // Can release now that registry entries are locked. Those locks will prevent
+            // concurrent renames of the same index.
+            root.releaseExclusive();
+        }
+
+        try {
+            Cursor c = mRegistryKeyMap.newCursor(txn);
+            try {
+                c.autoload(false);
+
+                c.find(trashIdKey);
+                if (c.value() != null) {
+                    throw new IllegalStateException("Index is deleted");
+                }
+
+                c.find(newNameKey);
+                if (c.value() != null) {
+                    throw new IllegalStateException("New name is used by another index");
+                }
+
+                c.store(tree.mIdBytes);
+            } finally {
+                c.reset();
+            }
+
+            RedoWriter redo;
+            if (redoTxnId == 0 && (redo = mRedoWriter) != null) {
+                long commitPos;
+
+                final Lock commitLock = sharedCommitLock();
+                commitLock.lock();
+                try {
+                    commitPos = redo.renameIndex
+                        (txn.txnId(), tree.mId, newName, mDurabilityMode.alwaysRedo());
+                } finally {
+                    commitLock.unlock();
+                }
+
+                if (commitPos != 0) {
+                    // Must wait for durability confirmation before performing actions below
+                    // which cannot be easily rolled back. No global latches or locks are held
+                    // while waiting.
+                    redo.txnCommitSync(txn, commitPos);
+                }
+            }
+
+            mRegistryKeyMap.delete(txn, oldNameKey);
+            mRegistryKeyMap.store(txn, idKey, newName);
+
+            mOpenTreesLatch.acquireExclusive();
+            try {
+                txn.commit();
+
+                tree.mName = newName;
+                mOpenTrees.put(newName, mOpenTrees.remove(oldName));
+            } finally {
+                mOpenTreesLatch.releaseExclusive();
+            }
+        } catch (IllegalStateException e) {
+            throw e;
+        } catch (Throwable e) {
+            DatabaseException.rethrowIfRecoverable(e);
+            throw closeOnFailure(this, e);
+        } finally {
+            txn.reset();
+        }
+    }
+
+    private Tree accessTree(Index index) {
+        try {
+            Tree tree;
+            if ((tree = ((Tree) index)).mDatabase == this) {
+                return tree;
+            }
+        } catch (ClassCastException e) {
+            // Cast and catch an exception instead of calling instanceof to cause a
+            // NullPointerException to be thrown if index is null.
+        }
+        throw new IllegalArgumentException("Index belongs to a different database");
+    }
+
+    /**
+     * Fully closes and deletes the given index, but does not immediately reclaim the pages it
+     * occupied. Run the returned task in any thread to reclaim the pages.
+     *
+     * <p>Once deleted, the index reference appears empty and {@link ClosedIndexException
+     * unmodifiable}. A new index by the original name can be created, which will be assigned a
+     * different unique identifier. Any transactions still referring to the old index will not
+     * affect the new index.
+     *
+     * <p>If the deletion task is never started or it doesn't finish normally, it will resume
+     * when the database is re-opened. All resumed deletions are completed in serial order by a
+     * background thread.
+     *
+     * @param index non-null open index
+     * @return non-null task to call for reclaiming the pages used by the deleted index
+     * @throws ClosedIndexException if index reference is closed
+     * @throws IllegalArgumentException if index belongs to another database instance
+     * @see EventListener
+     * @see Index#drop Index.drop
+     */
+    public Runnable deleteIndex(Index index) throws IOException {
+        return deleteIndex(index, 0);
+    }
+
+    /**
+     * @param redoTxnId non-zero if delete is performed by recovery
+     */
+    Runnable deleteIndex(Index index, long redoTxnId) throws IOException {
+        // Design note: This is a Database method instead of an Index method because it offers
+        // an extra degree of safety. See notes in renameIndex.
+        return accessTree(index).drop(false);
+    }
+
+    /**
+     * Called by Tree.drop with root node latch held exclusively.
+     */
+    Runnable deleteTree(Tree tree) throws IOException {
+        Node root = moveToTrash(tree, 0, true);
+
+        if (root == null) {
+            // Handle concurrent delete attempt.
+            throw new ClosedIndexException();
+        }
+
+        Tree trashed = newTreeInstance(tree.mId, tree.mIdBytes, tree.mName, root);
+
+        return new Deletion(trashed, false, null);
+    }
+
+    /**
+     * @param last null to start with first
+     * @return null if none available
+     */
+    private Tree openNextTrashedTree(byte[] lastIdBytes) throws IOException {
+        View view = mRegistryKeyMap.viewPrefix(new byte[] {KEY_TYPE_TRASH_ID}, 1);
+
+        if (lastIdBytes == null) {
+            // Tag all the entries that should be deleted automatically. Entries created later
+            // will have a different prefix, and so they'll be ignored.
+            Cursor c = view.newCursor(Transaction.BOGUS);
+            try {
+                for (c.first(); c.key() != null; c.next()) {
+                    byte[] name = c.value();
+                    if (name.length != 0) {
+                        name[0] |= 0x80;
+                        c.store(name);
+                    }
+                }
+            } finally {
+                c.reset();
+            }
+        }
+
+        byte[] treeIdBytes, name, rootIdBytes;
+
+        Cursor c = view.newCursor(Transaction.BOGUS);
+        try {
+            if (lastIdBytes == null) {
+                c.first();
+            } else {
+                c.findGt(lastIdBytes);
+            }
+
+            while (true) {
+                treeIdBytes = c.key();
+
+                if (treeIdBytes == null) {
+                    return null;
+                }
+
+                rootIdBytes = mRegistry.load(Transaction.BOGUS, treeIdBytes);
+
+                if (rootIdBytes == null) {
+                    // Clear out bogus entry in the trash.
+                    c.store(null);
+                } else {
+                    name = c.value();
+                    if (name[0] < 0) {
+                        // Found a tagged entry.
+                        break;
+                    }
+                }
+
+                c.next();
+            }
+        } finally {
+            c.reset();
+        }
+
+        long rootId = decodeLongLE(rootIdBytes, 0);
+
+        if ((name[0] & ~0x80) == 0) {
+            name = null;
+        } else {
+            // Trim off the tag byte.
+            byte[] actual = new byte[name.length - 1];
+            System.arraycopy(name, 1, actual, 0, actual.length);
+            name = actual;
+        }
+
+        long treeId = decodeLongBE(treeIdBytes, 0);
+
+        return newTreeInstance(treeId, treeIdBytes, name, loadTreeRoot(rootId));
+    }
+
+    private class Deletion implements Runnable {
+        private Tree mTrashed;
+        private final boolean mResumed;
+        private final EventListener mListener;
+
+        Deletion(Tree trashed, boolean resumed, EventListener listener) {
+            mTrashed = trashed;
+            mResumed = resumed;
+            mListener = listener;
+        }
+
+        @Override
+        public synchronized void run() {
+            while (mTrashed != null) {
+                delete();
+            }
+        }
+
+        private void delete() {
+            if (mListener != null) {
+                mListener.notify(EventType.DELETION_BEGIN,
+                                 "Index deletion " + (mResumed ? "resumed" : "begin") +
+                                 ": %1$d, name: %2$s",
+                                 mTrashed.getId(), mTrashed.getNameString());
+            }
+
+            final byte[] idBytes = mTrashed.mIdBytes;
+
+            try {
+                long start = System.nanoTime();
+
+                mTrashed.deleteAll();
+                Node root = mTrashed.close(true, false);
+                removeFromTrash(mTrashed, root);
+
+                if (mListener != null) {
+                    double duration = (System.nanoTime() - start) / 1_000_000_000.0;
+                    mListener.notify(EventType.DELETION_COMPLETE,
+                                     "Index deletion complete: %1$d, name: %2$s, " +
+                                     "duration: %3$1.3f seconds",
+                                     mTrashed.getId(), mTrashed.getNameString(), duration);
+                }
+
+                mTrashed = null;
+            } catch (IOException e) {
+                if ((!mClosed || mClosedCause != null) && mListener != null) {
+                    mListener.notify
+                        (EventType.DELETION_FAILED,
+                         "Index deletion failed: %1$d, name: %2$s, exception: %3$s",
+                         mTrashed.getId(), mTrashed.getNameString(), rootCause(e));
+                }
+                closeQuietly(null, mTrashed);
+                return;
+            }
+
+            if (mResumed) {
+                try {
+                    mTrashed = openNextTrashedTree(idBytes);
+                } catch (IOException e) {
+                    if ((!mClosed || mClosedCause != null) && mListener != null) {
+                        mListener.notify
+                            (EventType.DELETION_FAILED,
+                             "Unable to resume deletion: %1$s", rootCause(e));
+                    }
+                    return;
+                }
+            }
+        }
+    }
+
+    /**
+     * Returns an {@link UnmodifiableViewException unmodifiable} View which maps all available
+     * index names to identifiers. Identifiers are long integers, {@link
+     * org.cojen.tupl.io.Utils#decodeLongBE big-endian} encoded.
+     */
+    public View indexRegistryByName() throws IOException {
+        return mRegistryKeyMap.viewPrefix(new byte[] {KEY_TYPE_INDEX_NAME}, 1).viewUnmodifiable();
+    }
+
+    /**
+     * Returns an {@link UnmodifiableViewException unmodifiable} View which maps all available
+     * index identifiers to names. Identifiers are long integers, {@link
+     * org.cojen.tupl.io.Utils#decodeLongBE big-endian} encoded.
+     */
+    public View indexRegistryById() throws IOException {
+        return mRegistryKeyMap.viewPrefix(new byte[] {KEY_TYPE_INDEX_ID}, 1).viewUnmodifiable();
+    }
+
+    /**
+     * Returns a new Transaction with the {@link DatabaseConfig#durabilityMode default}
+     * durability mode.
+     */
+    public Transaction newTransaction() {
+        return doNewTransaction(mDurabilityMode);
+    }
+
+    /**
+     * Returns a new Transaction with the given durability mode. If null, the
+     * {@link DatabaseConfig#durabilityMode default} is used.
+     */
+    public Transaction newTransaction(DurabilityMode durabilityMode) {
+        return doNewTransaction(durabilityMode == null ? mDurabilityMode : durabilityMode);
+    }
+
+    private Transaction doNewTransaction(DurabilityMode durabilityMode) {
+        RedoWriter redo = mRedoWriter;
+        if (redo != null) {
+            redo = redo.txnRedoWriter();
+        }
+        return new Transaction
+            (this, redo, durabilityMode, LockMode.UPGRADABLE_READ, mDefaultLockTimeoutNanos);
+    }
+
+    Transaction newAlwaysRedoTransaction() {
+        return doNewTransaction(mDurabilityMode.alwaysRedo());
+    }
+
+    /**
+     * Convenience method which returns a transaction intended for locking and undo. Caller can
+     * make modifications, but they won't go to the redo log.
+     */
+    Transaction newNoRedoTransaction() {
+        RedoWriter redo = mRedoWriter;
+        if (redo != null) {
+            redo = redo.txnRedoWriter();
+        }
+        return new Transaction(this, redo, DurabilityMode.NO_REDO, LockMode.UPGRADABLE_READ, -1);
+    }
+
+    /**
+     * Convenience method which returns a transaction intended for locking and undo. Caller can
+     * make modifications, but they won't go to the redo log.
+     *
+     * @param redoTxnId non-zero if operation is performed by recovery
+     */
+    Transaction newNoRedoTransaction(long redoTxnId) {
+        return redoTxnId == 0 ? newNoRedoTransaction() :
+            new Transaction(this, redoTxnId, LockMode.UPGRADABLE_READ, -1);
+    }
+
+    /**
+     * Caller must hold commit lock. This ensures that highest transaction id
+     * is persisted correctly by checkpoint.
+     */
+    void register(UndoLog undo) {
+        synchronized (mTxnIdLock) {
+            UndoLog top = mTopUndoLog;
+            if (top != null) {
+                undo.mPrev = top;
+                top.mNext = undo;
+            }
+            mTopUndoLog = undo;
+            mUndoLogCount++;
+        }
+    }
+
+    /**
+     * Caller must hold commit lock. This ensures that highest transaction id
+     * is persisted correctly by checkpoint.
+     *
+     * @return non-zero transaction id
+     */
+    long nextTransactionId() throws IOException {
+        long txnId;
+        do {
+            synchronized (mTxnIdLock) {
+                txnId = ++mTxnId;
+            }
+        } while (txnId == 0);
+        return txnId;
+    }
+
+    /**
+     * Should only be called after all log entries have been truncated or rolled back. Caller
+     * does not need to hold db commit lock.
+     */
+    void unregister(UndoLog log) {
+        synchronized (mTxnIdLock) {
+            UndoLog prev = log.mPrev;
+            UndoLog next = log.mNext;
+            if (prev != null) {
+                prev.mNext = next;
+                log.mPrev = null;
+            }
+            if (next != null) {
+                next.mPrev = prev;
+                log.mNext = null;
+            } else if (log == mTopUndoLog) {
+                mTopUndoLog = prev;
+            }
+            mUndoLogCount--;
+        }
+    }
+
+    /**
+     * Preallocates pages for immediate use. The actual amount allocated
+     * varies, depending on the amount of free pages already available.
+     *
+     * @return actual amount allocated
+     */
+    public long preallocate(long bytes) throws IOException {
+        if (!mClosed && mPageDb.isDurable()) {
+            int pageSize = mPageSize;
+            long pageCount = (bytes + pageSize - 1) / pageSize;
+            if (pageCount > 0) {
+                pageCount = mPageDb.allocatePages(pageCount);
+                if (pageCount > 0) {
+                    try {
+                        checkpoint(true, 0, 0);
+                    } catch (Throwable e) {
+                        DatabaseException.rethrowIfRecoverable(e);
+                        closeQuietly(null, this, e);
+                        throw e;
+                    }
+                }
+                return pageCount * pageSize;
+            }
+        }
+        return 0;
+    }
+
+    /**
+     * Support for capturing a snapshot (hot backup) of the database, while
+     * still allowing concurrent modifications. The snapshot contains all data
+     * up to the last checkpoint. Call the {@link #checkpoint checkpoint}
+     * method immediately before to ensure that an up-to-date snapshot is
+     * captured.
+     *
+     * <p>To restore from a snapshot, store it in the primary data file, which
+     * is the base file with a ".db" extension. Make sure no redo log files
+     * exist and then open the database. Alternatively, call {@link
+     * #restoreFromSnapshot restoreFromSnapshot}, which also supports restoring
+     * into separate data files.
+     *
+     * <p>During the snapshot, temporary files are created to hold pre-modified
+     * copies of pages. If the snapshot destination stream blocks for too long,
+     * these files keep growing. File growth rate increases too if the database
+     * is being heavily modified. In the worst case, the temporary files can
+     * become larger than the primary database files.
+     *
+     * @return a snapshot control object, which must be closed when no longer needed
+     */
+    public Snapshot beginSnapshot() throws IOException {
+        if (!(mPageDb.isDurable())) {
+            throw new UnsupportedOperationException("Snapshot only allowed for durable databases");
+        }
+        checkClosed();
+        DurablePageDb pageDb = (DurablePageDb) mPageDb;
+        return pageDb.beginSnapshot(mTempFileManager, mTreeNodeMap);
+    }
+
+    /**
+     * Restore from a {@link #beginSnapshot snapshot}, into the data files defined by the given
+     * configuration. All existing data and redo log files at the snapshot destination are
+     * deleted before the restore begins.
+     *
+     * @param in snapshot source; does not require extra buffering; auto-closed
+     */
+    public static Database restoreFromSnapshot(DatabaseConfig config, InputStream in)
+        throws IOException
+    {
+        config = config.clone();
+        PageDb restored;
+
+        File[] dataFiles = config.dataFiles();
+        if (dataFiles == null) {
+            PageArray dataPageArray = config.mDataPageArray;
+
+            if (dataPageArray == null) {
+                throw new UnsupportedOperationException
+                    ("Restore only allowed for durable databases");
+            }
+
+            // Delete old redo log files.
+            deleteNumberedFiles(config.mBaseFile, REDO_FILE_SUFFIX);
+
+            restored = DurablePageDb.restoreFromSnapshot(dataPageArray, null, config.mCrypto, in);
+        } else {
+            if (!config.mReadOnly) {
+                for (File f : dataFiles) {
+                    // Delete old data file.
+                    f.delete();
+                    if (config.mMkdirs) {
+                        f.getParentFile().mkdirs();
+                    }
+                }
+            }
+
+            FileFactory factory = config.mFileFactory;
+            EnumSet<OpenOption> options = config.createOpenOptions();
+
+            // Delete old redo log files.
+            deleteNumberedFiles(config.mBaseFile, REDO_FILE_SUFFIX);
+
+            int pageSize = config.mPageSize;
+            if (pageSize <= 0) {
+                pageSize = DEFAULT_PAGE_SIZE;
+            }
+
+            restored = DurablePageDb.restoreFromSnapshot
+                (pageSize, dataFiles, factory, options, null, config.mCrypto, in);
+        }
+
+        try {
+            restored.close();
+        } finally {
+            restored.delete();
+        }
+
+        return Database.open(config);
+    }
+
+    /**
+     * Writes a cache priming set into the given stream, which can then be used later to {@link
+     * #applyCachePrimer prime} the cache.
+     *
+     * @param out cache priming destination; buffering is recommended; not auto-closed
+     * @see DatabaseConfig#cachePriming
+     */
+    public void createCachePrimer(OutputStream out) throws IOException {
+        if (!(mPageDb.isDurable())) {
+            throw new UnsupportedOperationException
+                ("Cache priming only allowed for durable databases");
+        }
+
+        out = ((DurablePageDb) mPageDb).encrypt(out);
+
+        // Create a clone of the open trees, because concurrent iteration is not supported.
+        TreeRef[] openTrees;
+        mOpenTreesLatch.acquireShared();
+        try {
+            openTrees = new TreeRef[mOpenTrees.size()];
+            int i = 0;
+            for (TreeRef treeRef : mOpenTrees.values()) {
+                openTrees[i++] = treeRef;
+            }
+        } finally {
+            mOpenTreesLatch.releaseShared();
+        }
+
+        DataOutputStream dout = new DataOutputStream(out);
+
+        dout.writeLong(PRIMER_MAGIC_NUMBER);
+
+        for (TreeRef treeRef : openTrees) {
+            Tree tree = treeRef.get();
+            if (tree != null && !Tree.isInternal(tree.mId)) {
+                // Encode name instead of identifier, to support priming set portability
+                // between databases. The identifiers won't match, but the names might.
+                byte[] name = tree.mName;
+                dout.writeInt(name.length);
+                dout.write(name);
+                tree.writeCachePrimer(dout);
+            }
+        }
+
+        // Terminator.
+        dout.writeInt(-1);
+    }
+
+    /**
+     * Prime the cache, from a set encoded {@link #createCachePrimer earlier}.
+     *
+     * @param in caching priming source; buffering is recommended; not auto-closed
+     * @see DatabaseConfig#cachePriming
+     */
+    public void applyCachePrimer(InputStream in) throws IOException {
+        if (!(mPageDb.isDurable())) {
+            throw new UnsupportedOperationException
+                ("Cache priming only allowed for durable databases");
+        }
+
+        in = ((DurablePageDb) mPageDb).decrypt(in);
+
+        DataInputStream din = new DataInputStream(in);
+
+        long magic = din.readLong();
+        if (magic != PRIMER_MAGIC_NUMBER) {
+            throw new DatabaseException("Wrong cache primer magic number: " + magic);
+        }
+
+        while (true) {
+            int len = din.readInt();
+            if (len < 0) {
+                break;
+            }
+            byte[] name = new byte[len];
+            din.readFully(name);
+            Index ix = openIndex(name, false);
+            if (ix instanceof Tree) {
+                ((Tree) ix).applyCachePrimer(din);
+            } else {
+                Tree.skipCachePrimer(din);
+            }
+        }
+    }
+
+    /**
+     * Returns an immutable copy of database statistics.
+     */
+    public Stats stats() {
+        Stats stats = new Stats();
+
+        stats.mPageSize = mPageSize;
+
+        mSharedCommitLock.lock();
+        try {
+            long cursorCount = 0;
+            mOpenTreesLatch.acquireShared();
+            try {
+                stats.mOpenIndexes = mOpenTrees.size();
+                for (TreeRef treeRef : mOpenTrees.values()) {
+                    Tree tree = treeRef.get();
+                    if (tree != null) {
+                        cursorCount += tree.mRoot.countCursors(); 
+                    }
+                }
+            } finally {
+                mOpenTreesLatch.releaseShared();
+            }
+
+            stats.mCursorCount = cursorCount;
+
+            PageDb.Stats pstats = mPageDb.stats();
+            stats.mFreePages = pstats.freePages;
+            stats.mTotalPages = pstats.totalPages;
+
+            stats.mLockCount = mLockManager.numLocksHeld();
+
+            synchronized (mTxnIdLock) {
+                stats.mTxnCount = mUndoLogCount;
+                stats.mTxnsCreated = mTxnId;
+            }
+        } finally {
+            mSharedCommitLock.unlock();
+        }
+
+        for (NodeUsageList usageList : mUsageLists) {
+            stats.mCachedPages += usageList.size();
+        }
+
+        if (!mPageDb.isDurable() && stats.mTotalPages == 0) {
+            stats.mTotalPages = stats.mCachedPages;
+        }
+
+        return stats;
+    }
+
+    /**
+     * Immutable copy of database {@link Database#stats statistics}.
+     */
+    public static class Stats implements Serializable {
+        private static final long serialVersionUID = 2L;
+
+        int mPageSize;
+        long mFreePages;
+        long mTotalPages;
+        long mCachedPages;
+        int mOpenIndexes;
+        long mLockCount;
+        long mCursorCount;
+        long mTxnCount;
+        long mTxnsCreated;
+
+        Stats() {
+        }
+
+        /**
+         * Returns the allocation page size.
+         */
+        public int pageSize() {
+            return mPageSize;
+        }
+
+        /**
+         * Returns the amount of unused pages in the database.
+         */
+        public long freePages() {
+            return mFreePages;
+        }
+
+        /**
+         * Returns the total amount of pages in the database.
+         */
+        public long totalPages() {
+            return mTotalPages;
+        }
+
+        /**
+         * Returns the current size of the cache, in pages.
+         */
+        public long cachedPages() {
+            return mCachedPages;
+        }
+
+        /**
+         * Returns the amount of indexes currently open.
+         */
+        public int openIndexes() {
+            return mOpenIndexes;
+        }
+
+        /**
+         * Returns the amount of locks currently allocated. Locks are created as transactions
+         * access or modify records, and they are destroyed when transactions exit or reset. An
+         * accumulation of locks can indicate that transactions are not being reset properly.
+         */
+        public long lockCount() {
+            return mLockCount;
+        }
+
+        /**
+         * Returns the amount of cursors which are in a non-reset state. An accumulation of
+         * cursors can indicate that they are not being reset properly.
+         */
+        public long cursorCount() {
+            return mCursorCount;
+        }
+
+        /**
+         * Returns the amount of fully-established transactions which are in a non-reset
+         * state. This value is unaffected by transactions which make no changes, and it is
+         * also unaffected by auto-commit transactions. An accumulation of transactions can
+         * indicate that they are not being reset properly.
+         */
+        public long transactionCount() {
+            return mTxnCount;
+        }
+
+        /**
+         * Returns the total amount of fully-established transactions created over the life of
+         * the database. This value is unaffected by transactions which make no changes, and it
+         * is also unaffected by auto-commit transactions. A resurrected transaction can become
+         * fully-established again, further increasing the total created value.
+         */
+        public long transactionsCreated() {
+            return mTxnsCreated;
+        }
+
+        @Override
+        public int hashCode() {
+            long hash = mFreePages;
+            hash = hash * 31 + mTotalPages;
+            hash = hash * 31 + mTxnsCreated;
+            return (int) scramble(hash);
+        }
+
+        @Override
+        public boolean equals(Object obj) {
+            if (this == obj) {
+                return true;
+            }
+            if (obj instanceof Stats) {
+                Stats other = (Stats) obj;
+                return mPageSize == other.mPageSize
+                    && mFreePages == other.mFreePages
+                    && mTotalPages == other.mTotalPages
+                    && mOpenIndexes == other.mOpenIndexes
+                    && mLockCount == other.mLockCount
+                    && mCursorCount == other.mCursorCount
+                    && mTxnCount == other.mTxnCount
+                    && mTxnsCreated == other.mTxnsCreated;
+            }
+            return false;
+        }
+
+        @Override
+        public String toString() {
+            return "Database.Stats {pageSize=" + mPageSize
+                + ", freePages=" + mFreePages
+                + ", totalPages=" + mTotalPages
+                + ", cachedPages=" + mCachedPages
+                + ", openIndexes=" + mOpenIndexes
+                + ", lockCount=" + mLockCount
+                + ", cursorCount=" + mCursorCount
+                + ", transactionCount=" + mTxnCount
+                + ", transactionsCreated=" + mTxnsCreated
+                + '}';
+        }
+    }
+
+    /**
+     * Flushes, but does not sync, all non-flushed transactions. Transactions
+     * committed with {@link DurabilityMode#NO_FLUSH no-flush} effectively
+     * become {@link DurabilityMode#NO_SYNC no-sync} durable.
+     */
+    @Override
+    public void flush() throws IOException {
+        if (!mClosed && mRedoWriter != null) {
+            mRedoWriter.flush();
+        }
+    }
+
+    /**
+     * Persists all non-flushed and non-sync'd transactions. Transactions
+     * committed with {@link DurabilityMode#NO_FLUSH no-flush} and {@link
+     * DurabilityMode#NO_SYNC no-sync} effectively become {@link
+     * DurabilityMode#SYNC sync} durable.
+     */
+    public void sync() throws IOException {
+        if (!mClosed && mRedoWriter != null) {
+            mRedoWriter.sync();
+        }
+    }
+
+    /**
+     * Durably sync and checkpoint all changes to the database. In addition to ensuring that
+     * all committed transactions are durable, checkpointing ensures that non-transactional
+     * modifications are durable. Checkpoints are performed automatically by a background
+     * thread, at a {@link DatabaseConfig#checkpointRate configurable} rate.
+     */
+    public void checkpoint() throws IOException {
+        if (!mClosed && mPageDb.isDurable()) {
+            try {
+                checkpoint(false, 0, 0);
+            } catch (Throwable e) {
+                DatabaseException.rethrowIfRecoverable(e);
+                closeQuietly(null, this, e);
+                throw e;
+            }
+        }
+    }
+
+    /**
+     * Temporarily suspend automatic checkpoints without waiting for any in-progress checkpoint
+     * to complete. Suspend may be invoked multiple times, but each must be paired with a
+     * {@link #resumeCheckpoints resume} call to enable automatic checkpoints again.
+     *
+     * @throws IllegalStateException if suspended more than 2<sup>31</sup> times
+     */
+    public void suspendCheckpoints() {
+        Checkpointer c = mCheckpointer;
+        if (c != null) {
+            c.suspend();
+        }
+    }
+
+    /**
+     * Resume automatic checkpoints after having been temporarily {@link #suspendCheckpoints
+     * suspended}.
+     *
+     * @throws IllegalStateException if resumed more than suspended
+     */
+    public void resumeCheckpoints() {
+        Checkpointer c = mCheckpointer;
+        if (c != null) {
+            c.resume();
+        }
+    }
+
+    /**
+     * Compacts the database by shrinking the database file. The compaction target is the
+     * desired file utilization, and it controls how much compaction should be performed. A
+     * target of 0.0 performs no compaction, and a value of 1.0 attempts to compact as much as
+     * possible.
+     *
+     * <p>If the compaction target cannot be met, the entire operation aborts. If the database
+     * is being concurrently modified, large compaction targets will likely never succeed.
+     * Although compacting by smaller amounts is more likely to succeed, the entire database
+     * must still be scanned. A minimum target of 0.5 is recommended for the compaction to be
+     * worth the effort.
+     *
+     * <p>Compaction requires some amount of free space for page movement, and so some free
+     * space might still linger following a massive compaction. More iterations are required to
+     * fully complete such a compaction. The first iteration might actually cause the file to
+     * grow slightly. This can be prevented by doing a less massive compaction first.
+     *
+     * @param observer optional observer; pass null for default
+     * @param target database file compaction target [0.0, 1.0]
+     * @return false if file compaction aborted
+     * @throws IllegalArgumentException if compaction target is out of bounds
+     * @throws IllegalStateException if compaction is already in progress
+     */
+    public boolean compactFile(CompactionObserver observer, double target) throws IOException {
+        if (target < 0 || target > 1) {
+            throw new IllegalArgumentException("Illegal compaction target: " + target);
+        }
+
+        if (target == 0) {
+            // No compaction to do at all, but not aborted.
+            return true;
+        }
+
+        long targetPageCount;
+        mCheckpointLock.lock();
+        try {
+            PageDb.Stats stats = mPageDb.stats();
+            long usedPages = stats.totalPages - stats.freePages;
+            targetPageCount = Math.max(usedPages, (long) (usedPages / target));
+
+            // Determine the maximum amount of space required to store the reserve list nodes
+            // and ensure the target includes them.
+            long reserve;
+            {
+                // Total pages freed.
+                long freed = stats.totalPages - targetPageCount;
+
+                // Scale by the maximum size for encoding page identifers, assuming no savings
+                // from delta encoding.
+                freed *= calcUnsignedVarLongLength(stats.totalPages << 1);
+
+                // Divide by the node size, excluding the header (see PageQueue).
+                reserve = freed / (mPageSize - (8 + 8));
+
+                // A minimum is required because the regular and free lists need to allocate
+                // one extra node at checkpoint. Up to three checkpoints may be issued, so pad
+                // by 2 * 3 = 6.
+                reserve += 6;
+            }
+
+            targetPageCount += reserve;
+
+            if (targetPageCount >= stats.totalPages && targetPageCount >= mPageDb.pageCount()) {
+                return true;
+            }
+
+            if (!mPageDb.compactionStart(targetPageCount)) {
+                return false;
+            }
+        } finally {
+            mCheckpointLock.unlock();
+        }
+
+        if (!mPageDb.compactionScanFreeList()) {
+            mCheckpointLock.lock();
+            try {
+                mPageDb.compactionEnd();
+            } finally {
+                mCheckpointLock.unlock();
+            }
+            return false;
+        }
+
+        // Issue a checkpoint to ensure all dirty nodes are flushed out. This ensures that
+        // nodes can be moved out of the compaction zone by simply marking them dirty. If
+        // already dirty, they'll not be in the compaction zone unless compaction aborted.
+        checkpoint();
+
+        if (observer == null) {
+            observer = new CompactionObserver();
+        }
+
+        final long highestNodeId = targetPageCount - 1;
+        final CompactionObserver fobserver = observer;
+
+        boolean completed = scanAllIndexes(new ScanVisitor() {
+            public boolean apply(Tree tree) throws IOException {
+                return tree.compactTree(tree.observableView(), highestNodeId, fobserver);
+            }
+        });
+
+        checkpoint(true, 0, 0);
+
+        if (completed && mPageDb.compactionScanFreeList()) {
+            if (!mPageDb.compactionVerify() && mPageDb.compactionScanFreeList()) {
+                checkpoint(true, 0, 0);
+            }
+        }
+
+        mCheckpointLock.lock();
+        try {
+            completed &= mPageDb.compactionEnd();
+
+            // If completed, then this allows file to shrink. Otherwise, it allows reclaimed
+            // reserved pages to be immediately usable.
+            checkpoint(true, 0, 0);
+
+            if (completed) {
+                // And now, attempt to actually shrink the file.
+                return mPageDb.truncatePages();
+            }
+        } finally {
+            mCheckpointLock.unlock();
+        }
+
+        return false;
+    }
+
+    /**
+     * Verifies the integrity of the database and all indexes.
+     *
+     * @param observer optional observer; pass null for default
+     * @return true if verification passed
+     */
+    public boolean verify(VerificationObserver observer) throws IOException {
+        // TODO: Verify free lists.
+
+        if (observer == null) {
+            observer = new VerificationObserver();
+        }
+
+        final boolean[] passedRef = {true};
+        final VerificationObserver fobserver = observer;
+
+        scanAllIndexes(new ScanVisitor() {
+            public boolean apply(Tree tree) throws IOException {
+                Index view = tree.observableView();
+                fobserver.failed = false;
+                boolean keepGoing = tree.verifyTree(view, fobserver);
+                passedRef[0] &= !fobserver.failed;
+                if (keepGoing) {
+                    keepGoing = fobserver.indexComplete(view, !fobserver.failed, null);
+                }
+                return keepGoing;
+            }
+        });
+
+        return passedRef[0];
+    }
+
+    static interface ScanVisitor {
+        /**
+         * @return false if should stop
+         */
+        boolean apply(Tree tree) throws IOException;
+    }
+
+    /**
+     * @return false if stopped
+     */
+    private boolean scanAllIndexes(ScanVisitor visitor) throws IOException {
+        if (!visitor.apply(mRegistry)) {
+            return false;
+        }
+        if (!visitor.apply(mRegistryKeyMap)) {
+            return false;
+        }
+
+        FragmentedTrash trash = mFragmentedTrash;
+        if (trash != null) {
+            if (!visitor.apply(trash.mTrash)) {
+                return false;
+            }
+        }
+
+        Cursor all = indexRegistryByName().newCursor(null);
+        try {
+            for (all.first(); all.key() != null; all.next()) {
+                long id = decodeLongBE(all.value(), 0);
+
+                Tree index = lookupIndexById(id);
+                if (index != null) {
+                    if (!visitor.apply(index)) {
+                        return false;
+                    }
+                } else {
+                    // Open the index.
+                    index = (Tree) indexById(id);
+                    boolean keepGoing = visitor.apply(index);
+                    try {
+                        index.close();
+                    } catch (IllegalStateException e) {
+                        // Leave open if in use now.
+                    }
+                    if (!keepGoing) {
+                        return false;
+                    }
+                }
+            }
+        } finally {
+            all.reset();
+        }
+
+        return true;
+    }
+
+    /**
+     * Closes the database, ensuring durability of committed transactions. No
+     * checkpoint is performed by this method, and so non-transactional
+     * modifications can be lost.
+     *
+     * @see #shutdown
+     */
+    @Override
+    public void close() throws IOException {
+        close(null, false);
+    }
+
+    /**
+     * Closes the database after an unexpected failure. No checkpoint is performed by this
+     * method, and so non-transactional modifications can be lost.
+     *
+     * @param cause if non-null, delivers a {@link EventType#PANIC_UNHANDLED_EXCEPTION panic}
+     * event and future database accesses will rethrow the cause
+     * @see #shutdown
+     */
+    @Override
+    public void close(Throwable cause) throws IOException {
+        close(cause, false);
+    }
+
+    /**
+     * Cleanly closes the database, ensuring durability of all modifications. A checkpoint is
+     * issued first, and so a quick recovery is performed when the database is re-opened. As a
+     * side effect of shutting down, all extraneous files are deleted.
+     */
+    public void shutdown() throws IOException {
+        close(null, mPageDb.isDurable());
+    }
+
+    protected void finalize() throws IOException {
+        close();
+    }
+
+    private void close(Throwable cause, boolean shutdown) throws IOException {
+        if (cause != null && !mClosed) {
+            if (cClosedCauseUpdater.compareAndSet(this, null, cause) && mEventListener != null) {
+                mEventListener.notify(EventType.PANIC_UNHANDLED_EXCEPTION,
+                                      "Closing database due to unhandled exception: %1$s",
+                                      rootCause(cause));
+            }
+        }
+
+        Checkpointer c = mCheckpointer;
+
+        if (shutdown) {
+            mCheckpointLock.lock();
+            try {
+                if (mClosed) {
+                    return;
+                }
+                checkpoint(true, 0, 0);
+                mClosed = true;
+                if (c != null) {
+                    c.close();
+                }
+            } finally {
+                mCheckpointLock.unlock();
+            }
+        } else {
+            if (c != null) {
+                c.close();
+            }
+            // Wait for any in-progress checkpoint to complete.
+            mCheckpointLock.lock();
+            try {
+                if (mClosed) {
+                    return;
+                }
+                mClosed = true;
+            } finally {
+                mCheckpointLock.unlock();
+            }
+        }
+
+        try {
+            mCheckpointer = null;
+
+            if (mOpenTrees != null) {
+                final ArrayList<TreeRef> trees;
+                mOpenTreesLatch.acquireExclusive();
+                try {
+                    trees = new ArrayList<>(mOpenTreesById.size());
+
+                    mOpenTreesById.traverse(new LHashTable.Visitor
+                                            <LHashTable.ObjEntry<TreeRef>, IOException>()
+                    {
+                        public boolean visit(LHashTable.ObjEntry<TreeRef> entry)
+                            throws IOException
+                        {
+                            trees.add(entry.value);
+                            return true;
+                        }
+                    });
+
+                    mOpenTrees.clear();
+                } finally {
+                    mOpenTreesLatch.releaseExclusive();
+                }
+
+                for (TreeRef ref : trees) {
+                    Tree tree = ref.get();
+                    if (tree != null) {
+                        tree.close();
+                    }
+                }
+            }
+
+            Lock lock = mSharedCommitLock;
+            if (lock != null) {
+                lock.lock();
+            }
+            try {
+                if (mUsageLists != null) {
+                    for (NodeUsageList usageList : mUsageLists) {
+                        if (usageList != null) {
+                            usageList.delete();
+                        }
+                    }
+                }
+
+                if (mTreeNodeMap != null) {
+                    mTreeNodeMap.delete();
+                }
+
+                if (mDirtyList != null) {
+                    mDirtyList.delete();
+                }
+
+                // FIXME: Need to delete internal tree root nodes and undo log nodes.
+
+                IOException ex = null;
+
+                ex = closeQuietly(ex, mRedoWriter, cause);
+                ex = closeQuietly(ex, mPageDb, cause);
+                ex = closeQuietly(ex, mTempFileManager, cause);
+
+                if (shutdown && mBaseFile != null) {
+                    deleteRedoLogFiles();
+                    new File(mBaseFile.getPath() + INFO_FILE_SUFFIX).delete();
+                    ex = closeQuietly(ex, mLockFile, cause);
+                    new File(mBaseFile.getPath() + LOCK_FILE_SUFFIX).delete();
+                } else {
+                    ex = closeQuietly(ex, mLockFile, cause);
+                }
+
+                if (mLockManager != null) {
+                    mLockManager.close();
+                }
+
+                if (ex != null) {
+                    throw ex;
+                }
+            } finally {
+                if (lock != null) {
+                    lock.unlock();
+                }
+            }
+        } finally {
+            if (mPageDb != null) {
+                mPageDb.delete();
+            }
+            if (mSparePagePool != null) {
+                mSparePagePool.delete();
+            }
+            p_delete(mCommitHeader);
+        }
+    }
+
+    void checkClosed() throws DatabaseException {
+        if (mClosed) {
+            String message = "Closed";
+            Throwable cause = mClosedCause;
+            if (cause != null) {
+                message += "; " + rootCause(cause);
+            }
+            throw new DatabaseException(message, cause);
+        }
+    }
+
+    void treeClosed(Tree tree) {
+        mOpenTreesLatch.acquireExclusive();
+        try {
+            TreeRef ref = mOpenTreesById.getValue(tree.mId);
+            if (ref != null && ref.get() == tree) {
+                ref.clear();
+                mOpenTrees.remove(tree.mName);
+                mOpenTreesById.remove(tree.mId);
+            }
+        } finally {
+            mOpenTreesLatch.releaseExclusive();
+        }
+    }
+
+    /**
+     * @return new tree or null if given tree was not the currently open one
+     */
+    Tree replaceClosedTree(Tree tree, Node newRoot) {
+        mOpenTreesLatch.acquireExclusive();
+        try {
+            TreeRef ref = mOpenTreesById.getValue(tree.mId);
+            if (ref != null && ref.get() == tree) {
+                ref.clear();
+                tree = newTreeInstance(tree.mId, tree.mIdBytes, tree.mName, newRoot);
+                ref = new TreeRef(tree, mOpenTreesRefQueue);
+                mOpenTrees.put(tree.mName, ref);
+                mOpenTreesById.insert(tree.mId).value = ref;
+                return tree;
+            } else {
+                return null;
+            }
+        } finally {
+            mOpenTreesLatch.releaseExclusive();
+        }
+    }
+
+    /**
+     * @param redoTxnId non-zero if move is performed by recovery
+     * @return root node of deleted tree; null if closed or already in the trash
+     */
+    private Node moveToTrash(final Tree tree, final long redoTxnId, final boolean rootLatched)
+        throws IOException
+    {
+        final byte[] idKey = newKey(KEY_TYPE_INDEX_ID, tree.mIdBytes);
+        final byte[] trashIdKey = newKey(KEY_TYPE_TRASH_ID, tree.mIdBytes);
+
+        final Transaction txn;
+
+        if (redoTxnId != 0) {
+            txn = newNoRedoTransaction(redoTxnId);
+        } else {
+            txn = newAlwaysRedoTransaction();
+        }
+
+        try {
+            if (mRegistryKeyMap.load(txn, trashIdKey) != null) {
+                // Already in the trash.
+                return null;
+            }
+
+            byte[] treeName = mRegistryKeyMap.exchange(txn, idKey, null);
+
+            if (treeName == null) {
+                // A trash entry with just a zero indicates that the name is null.
+                mRegistryKeyMap.store(txn, trashIdKey, new byte[1]);
+            } else {
+                byte[] nameKey = newKey(KEY_TYPE_INDEX_NAME, treeName);
+                mRegistryKeyMap.remove(txn, nameKey, tree.mIdBytes);
+                // Tag the trash entry to indicate that name is non-null. Note that nameKey
+                // instance is modified directly.
+                nameKey[0] = 1;
+                mRegistryKeyMap.store(txn, trashIdKey, nameKey);
+            }
+
+            RedoWriter redo;
+            if (redoTxnId == 0 && (redo = mRedoWriter) != null) {
+                long commitPos;
+
+                final Lock commitLock = sharedCommitLock();
+                commitLock.lock();
+                try {
+                    commitPos = redo.deleteIndex
+                        (txn.txnId(), tree.mId, mDurabilityMode.alwaysRedo());
+                } finally {
+                    commitLock.unlock();
+                }
+
+                if (commitPos != 0) {
+                    // Must wait for durability confirmation before performing actions below
+                    // which cannot be easily rolled back. No global latches or locks are held
+                    // while waiting.
+                    redo.txnCommitSync(txn, commitPos);
+                }
+            }
+
+            txn.commit();
+        } catch (Throwable e) {
+            DatabaseException.rethrowIfRecoverable(e);
+            throw closeOnFailure(this, e);
+        } finally {
+            txn.reset();
+        }
+
+        return tree.close(true, rootLatched);
+    }
+
+    /**
+     * Must be called after all entries in the tree have been deleted and tree is closed.
+     */
+    void removeFromTrash(Tree tree, Node root) throws IOException {
+        byte[] trashIdKey = newKey(KEY_TYPE_TRASH_ID, tree.mIdBytes);
+
+        final Lock commitLock = sharedCommitLock();
+        commitLock.lock();
+        try {
+            root.acquireExclusive();
+            deleteNode(root);
+            mRegistryKeyMap.delete(Transaction.BOGUS, trashIdKey);
+            mRegistry.delete(Transaction.BOGUS, tree.mIdBytes);
+        } catch (Throwable e) {
+            throw closeOnFailure(this, e);
+        } finally {
+            commitLock.unlock();
+        }
+    }
+
+    /**
+     * @param rootId pass zero to create
+     * @return unlatched and unevictable root node
+     */
+    private Node loadTreeRoot(final long rootId) throws IOException {
+        if (rootId != 0) {
+            // Check if root node is still around after tree was closed.
+            final int hash = NodeMap.hash(rootId);
+            final Node rootNode = mTreeNodeMap.get(rootId, hash);
+            if (rootNode != null) {
+                rootNode.acquireShared();
+                try {
+                    if (rootId == rootNode.mId) {
+                        rootNode.makeUnevictable();
+                        mTreeNodeMap.remove(rootNode, hash);
+                        return rootNode;
+                    }
+                } finally {
+                    rootNode.releaseShared();
+                }
+            }
+        }
+
+        final Node rootNode = allocLatchedNode(rootId, NodeUsageList.MODE_UNEVICTABLE);
+
+        try {
+            if (rootId == 0) {
+                rootNode.asEmptyRoot();
+            } else {
+                try {
+                    rootNode.read(this, rootId);
+                } catch (IOException e) {
+                    rootNode.makeEvictableNow();
+                    throw e;
+                }
+            }
+        } finally {
+            rootNode.releaseExclusive();
+        }
+
+        return rootNode;
+    }
+
+    /**
+     * Loads the root registry node, or creates one if store is new. Root node
+     * is not eligible for eviction.
+     */
+    private Node loadRegistryRoot(byte[] header, ReplicationManager rm) throws IOException {
+        int version = decodeIntLE(header, I_ENCODING_VERSION);
+
+        long rootId;
+        if (version == 0) {
+            rootId = 0;
+            // No registry; clearly nothing has been checkpointed.
+            mHasCheckpointed = false;
+        } else {
+            if (version != ENCODING_VERSION) {
+                throw new CorruptDatabaseException("Unknown encoding version: " + version);
+            }
+
+            long replEncoding = decodeLongLE(header, I_REPL_ENCODING);
+
+            if (rm == null) {
+                if (replEncoding != 0) {
+                    throw new DatabaseException
+                        ("Database must be configured with a replication manager, " +
+                         "identified by: " + replEncoding);
+                }
+            } else {
+                if (replEncoding == 0) {
+                    throw new DatabaseException
+                        ("Database was created initially without a replication manager");
+                }
+                long expectedReplEncoding = rm.encoding();
+                if (replEncoding != expectedReplEncoding) {
+                    throw new DatabaseException
+                        ("Database was created initially with a different replication manager, " +
+                         "identified by: " + replEncoding);
+                }
+            }
+
+            rootId = decodeLongLE(header, I_ROOT_PAGE_ID);
+        }
+
+        return loadTreeRoot(rootId);
+    }
+
+    private Tree openInternalTree(long treeId, boolean create) throws IOException {
+        return openInternalTree(treeId, create, null);
+    }
+
+    private Tree openInternalTree(long treeId, boolean create, DatabaseConfig config)
+        throws IOException
+    {
+        final Lock commitLock = sharedCommitLock();
+        commitLock.lock();
+        try {
+            byte[] treeIdBytes = new byte[8];
+            encodeLongBE(treeIdBytes, 0, treeId);
+            byte[] rootIdBytes = mRegistry.load(Transaction.BOGUS, treeIdBytes);
+            long rootId;
+            if (rootIdBytes != null) {
+                rootId = decodeLongLE(rootIdBytes, 0);
+            } else {
+                if (!create) {
+                    return null;
+                }
+                rootId = 0;
+            }
+
+            Node root = loadTreeRoot(rootId);
+
+            // Cannot call newTreeInstance because mRedoWriter isn't set yet.
+            if (config != null && config.mReplManager != null) {
+                return new TxnTree(this, treeId, treeIdBytes, null, root);
+            }
+
+            return newTreeInstance(treeId, treeIdBytes, null, root);
+        } finally {
+            commitLock.unlock();
+        }
+    }
+
+    private Index openIndex(byte[] name, boolean create) throws IOException {
+        checkClosed();
+
+        Tree tree = quickFindIndex(name);
+        if (tree != null) {
+            return tree;
+        }
+
+        final Lock commitLock = sharedCommitLock();
+        commitLock.lock();
+        try {
+            // Cleaup before opening more indexes.
+            cleanupUnreferencedTrees();
+
+            byte[] nameKey = newKey(KEY_TYPE_INDEX_NAME, name);
+            byte[] treeIdBytes = mRegistryKeyMap.load(null, nameKey);
+            long treeId;
+            // Is non-null if index was created.
+            byte[] idKey;
+
+            if (treeIdBytes != null) {
+                idKey = null;
+                treeId = decodeLongBE(treeIdBytes, 0);
+            } else if (!create) {
+                return null;
+            } else {
+                Transaction createTxn = null;
+
+                mOpenTreesLatch.acquireExclusive();
+                try {
+                    treeIdBytes = mRegistryKeyMap.load(null, nameKey);
+                    if (treeIdBytes != null) {
+                        idKey = null;
+                        treeId = decodeLongBE(treeIdBytes, 0);
+                    } else {
+                        treeIdBytes = new byte[8];
+
+                        // Non-transactional operations are critical, in that
+                        // any failure is treated as non-recoverable.
+                        boolean critical = true;
+                        try {
+                            do {
+                                critical = false;
+                                treeId = nextTreeId();
+                                encodeLongBE(treeIdBytes, 0, treeId);
+                                critical = true;
+                            } while (!mRegistry.insert
+                                     (Transaction.BOGUS, treeIdBytes, EMPTY_BYTES));
+
+                            critical = false;
+
+                            try {
+                                idKey = newKey(KEY_TYPE_INDEX_ID, treeIdBytes);
+
+                                if (mRedoWriter instanceof ReplRedoController) {
+                                    // Confirmation is required when replicated.
+                                    createTxn = newTransaction(DurabilityMode.SYNC);
+                                } else {
+                                    createTxn = newAlwaysRedoTransaction();
+                                }
+
+                                if (!mRegistryKeyMap.insert(createTxn, idKey, name)) {
+                                    throw new DatabaseException("Unable to insert index id");
+                                }
+                                if (!mRegistryKeyMap.insert(createTxn, nameKey, treeIdBytes)) {
+                                    throw new DatabaseException("Unable to insert index name");
+                                }
+                            } catch (Throwable e) {
+                                critical = true;
+                                try {
+                                    if (createTxn != null) {
+                                        createTxn.reset();
+                                    }
+                                    mRegistry.delete(Transaction.BOGUS, treeIdBytes);
+                                    critical = false;
+                                } catch (Throwable e2) {
+                                    e.addSuppressed(e2);
+                                }
+                                throw e;
+                            }
+                        } catch (Throwable e) {
+                            if (!critical) {
+                                DatabaseException.rethrowIfRecoverable(e);
+                            }
+                            throw closeOnFailure(this, e);
+                        }
+                    }
+                } finally {
+                    // Release to allow opening other indexes while blocked on commit.
+                    mOpenTreesLatch.releaseExclusive();
+                }
+
+                if (createTxn != null) {
+                    try {
+                        createTxn.commit();
+                    } catch (Throwable e) {
+                        try {
+                            createTxn.reset();
+                            mRegistry.delete(Transaction.BOGUS, treeIdBytes);
+                        } catch (Throwable e2) {
+                            e.addSuppressed(e2);
+                            throw closeOnFailure(this, e);
+                        }
+                        DatabaseException.rethrowIfRecoverable(e);
+                        throw closeOnFailure(this, e);
+                    }
+                }
+            }
+
+            // Use a transaction to ensure that only one thread loads the
+            // requested index. Nothing is written into it.
+            Transaction txn = newNoRedoTransaction();
+            try {
+                // Pass the transaction to acquire the lock.
+                byte[] rootIdBytes = mRegistry.load(txn, treeIdBytes);
+
+                tree = quickFindIndex(name);
+                if (tree != null) {
+                    // Another thread got the lock first and loaded the index.
+                    return tree;
+                }
+
+                long rootId = (rootIdBytes == null || rootIdBytes.length == 0) ? 0
+                    : decodeLongLE(rootIdBytes, 0);
+                tree = newTreeInstance(treeId, treeIdBytes, name, loadTreeRoot(rootId));
+
+                TreeRef treeRef = new TreeRef(tree, mOpenTreesRefQueue);
+
+                mOpenTreesLatch.acquireExclusive();
+                try {
+                    mOpenTrees.put(name, treeRef);
+                    mOpenTreesById.insert(treeId).value = treeRef;
+                } finally {
+                    mOpenTreesLatch.releaseExclusive();
+                }
+
+                return tree;
+            } catch (Throwable e) {
+                if (idKey != null) {
+                    // Rollback create of new index.
+                    try {
+                        mRegistryKeyMap.delete(null, idKey);
+                        mRegistryKeyMap.delete(null, nameKey);
+                        mRegistry.delete(Transaction.BOGUS, treeIdBytes);
+                    } catch (Throwable e2) {
+                        // Ignore.
+                    }
+                }
+                throw e;
+            } finally {
+                txn.reset();
+            }
+        } finally {
+            commitLock.unlock();
+        }
+    }
+
+    private Tree newTreeInstance(long id, byte[] idBytes, byte[] name, Node root) {
+        if (mRedoWriter instanceof ReplRedoWriter) {
+            // Always need an explcit transaction when using auto-commit, to ensure that
+            // rollback is possible.
+            return new TxnTree(this, id, idBytes, name, root);
+        } else {
+            return new Tree(this, id, idBytes, name, root);
+        }
+    }
+
+    private long nextTreeId() throws IOException {
+        // By generating identifiers from a 64-bit sequence, it's effectively
+        // impossible for them to get re-used after trees are deleted.
+
+        Transaction txn = newAlwaysRedoTransaction();
+        try {
+            // Tree id mask, to make the identifiers less predictable and
+            // non-compatible with other database instances.
+            long treeIdMask;
+            {
+                byte[] key = {KEY_TYPE_TREE_ID_MASK};
+                byte[] treeIdMaskBytes = mRegistryKeyMap.load(txn, key);
+
+                if (treeIdMaskBytes == null) {
+                    treeIdMaskBytes = new byte[8];
+                    random().nextBytes(treeIdMaskBytes);
+                    mRegistryKeyMap.store(txn, key, treeIdMaskBytes);
+                }
+
+                treeIdMask = decodeLongLE(treeIdMaskBytes, 0);
+            }
+
+            byte[] key = {KEY_TYPE_NEXT_TREE_ID};
+            byte[] nextTreeIdBytes = mRegistryKeyMap.load(txn, key);
+
+            if (nextTreeIdBytes == null) {
+                nextTreeIdBytes = new byte[8];
+            }
+            long nextTreeId = decodeLongLE(nextTreeIdBytes, 0);
+
+            long treeId;
+            do {
+                treeId = scramble((nextTreeId++) ^ treeIdMask);
+            } while (Tree.isInternal(treeId));
+
+            encodeLongLE(nextTreeIdBytes, 0, nextTreeId);
+            mRegistryKeyMap.store(txn, key, nextTreeIdBytes);
+            txn.commit();
+
+            return treeId;
+        } finally {
+            txn.reset();
+        }
+    }
+
+    /**
+     * @return null if not found
+     */
+    private Tree quickFindIndex(byte[] name) throws IOException {
+        TreeRef treeRef;
+        mOpenTreesLatch.acquireShared();
+        try {
+            treeRef = mOpenTrees.get(name);
+            if (treeRef == null) {
+                return null;
+            }
+            Tree tree = treeRef.get();
+            if (tree != null) {
+                return tree;
+            }
+        } finally {
+            mOpenTreesLatch.releaseShared();
+        }
+
+        // Ensure that root node of cleared tree reference is available in the node map before
+        // potentially replacing it. Weak references are cleared before they are enqueued, and
+        // so polling the queue does not guarantee node eviction. Process the tree directly.
+        cleanupUnreferencedTree(treeRef);
+
+        return null;
+    }
+
+    /**
+     * Tree instances retain a reference to an unevictable root node. If tree is no longer in
+     * use, allow it to be evicted. Method cannot be called while a checkpoint is in progress.
+     */
+    private void cleanupUnreferencedTrees() throws IOException {
+        final ReferenceQueue<Tree> queue = mOpenTreesRefQueue;
+        if (queue == null) {
+            return;
+        }
+        try {
+            while (true) {
+                Reference<? extends Tree> ref = queue.poll();
+                if (ref == null) {
+                    break;
+                }
+                if (ref instanceof TreeRef) {
+                    cleanupUnreferencedTree((TreeRef) ref);
+                }
+            }
+        } catch (Exception e) {
+            if (!mClosed) {
+                throw e;
+            }
+        }
+    }
+
+    private void cleanupUnreferencedTree(TreeRef ref) throws IOException {
+        Node root = ref.mRoot;
+        root.acquireShared();
+        try {
+            mOpenTreesLatch.acquireExclusive();
+            try {
+                LHashTable.ObjEntry<TreeRef> entry = mOpenTreesById.get(ref.mId);
+                if (entry == null || entry.value != ref) {
+                    return;
+                }
+                mOpenTrees.remove(ref.mName);
+                mOpenTreesById.remove(ref.mId);
+                root.makeEvictableNow();
+                if (root.mId != 0) {
+                    mTreeNodeMap.put(root);
+                }
+            } finally {
+                mOpenTreesLatch.releaseExclusive();
+            }
+        } finally {
+            root.releaseShared();
+        }
+    }
+
+    private static byte[] newKey(byte type, byte[] payload) {
+        byte[] key = new byte[1 + payload.length];
+        key[0] = type;
+        arraycopy(payload, 0, key, 1, payload.length);
+        return key;
+    }
+
+    /**
+     * Returns the fixed size of all pages in the store, in bytes.
+     */
+    int pageSize() {
+        return mPageSize;
+    }
+
+    /**
+     * Access the shared commit lock, which prevents commits while held. In general, it should
+     * be acquired before any node latches, but postponing acquisition reduces the total time
+     * held. Checkpoints don't have to wait as long for the exclusive commit lock. Because node
+     * latching first isn't the canonical ordering, acquiring the shared commit lock later must
+     * be prepared to abort. Try to acquire first, and if it fails, release the node latch and
+     * do over.
+     */
+    Lock sharedCommitLock() {
+        return mSharedCommitLock;
+    }
+
+    /**
+     * Acquires the excluisve commit lock, which prevents any database modifications.
+     */
+    Lock acquireExclusiveCommitLock() throws InterruptedIOException {
+        // If the commit lock cannot be immediately obtained, it's due to a shared lock being
+        // held for a long time. While waiting for the exclusive lock, all other shared
+        // requests are queued. By waiting a timed amount and giving up, the exclusive lock
+        // request is effectively de-prioritized. For each retry, the timeout is doubled, to
+        // ensure that the checkpoint request is not starved.
+        Lock commitLock = mPageDb.exclusiveCommitLock();
+        try {
+            long timeoutMillis = 1;
+            while (!commitLock.tryLock(timeoutMillis, TimeUnit.MILLISECONDS)) {
+                timeoutMillis <<= 1;
+            }
+            return commitLock;
+        } catch (InterruptedException e) {
+            throw new InterruptedIOException();
+        }
+    }
+
+    /**
+     * Returns a new or recycled Node instance, latched exclusively, with an undefined id and a
+     * clean state.
+     *
+     * @param anyNodeId id of any node, for spreading allocations around
+     */
+    Node allocLatchedNode(long anyNodeId) throws IOException {
+        return allocLatchedNode(anyNodeId, 0);
+    }
+
+    /**
+     * Returns a new or recycled Node instance, latched exclusively, with an undefined id and a
+     * clean state.
+     *
+     * @param anyNodeId id of any node, for spreading allocations around
+     * @param mode MODE_UNEVICTABLE if allocated node cannot be automatically evicted
+     */
+    Node allocLatchedNode(long anyNodeId, int mode) throws IOException {
+        mode |= mPageDb.allocMode();
+
+        NodeUsageList[] usageLists = mUsageLists;
+        int listIx = ((int) anyNodeId) & (usageLists.length - 1);
+
+        for (int trial = 1; trial <= 3; trial++) {
+            for (int i=0; i<usageLists.length; i++) {
+                Node node = usageLists[listIx].tryAllocLatchedNode(trial, mode);
+                if (node != null) {
+                    return node;
+                }
+                if (--listIx < 0) {
+                    listIx = usageLists.length - 1;
+                }
+            }
+
+            checkClosed();
+
+            final Lock commitLock = sharedCommitLock();
+            commitLock.lock();
+            try {
+                // Try to free up nodes from unreferenced trees.
+                cleanupUnreferencedTrees();
+            } finally {
+                commitLock.unlock();
+            }
+        }
+
+        if (mPageDb.isDurable()) {
+            throw new CacheExhaustedException();
+        } else {
+            throw new DatabaseFullException();
+        }
+    }
+
+    /**
+     * Returns a new or recycled Node instance, latched exclusively and marked
+     * dirty. Caller must hold commit lock.
+     */
+    Node allocDirtyNode() throws IOException {
+        return allocDirtyNode(0);
+    }
+
+    /**
+     * Returns a new or recycled Node instance, latched exclusively, marked
+     * dirty and unevictable. Caller must hold commit lock.
+     *
+     * @param mode MODE_UNEVICTABLE if allocated node cannot be automatically evicted
+     */
+    Node allocDirtyNode(int mode) throws IOException {
+        Node node = mPageDb.allocLatchedNode(this, mode);
+        node.mCachedState = mCommitState;
+        mDirtyList.add(node);
+        return node;
+    }
+
+    /**
+     * Returns a new or recycled Node instance, latched exclusively and marked
+     * dirty. Caller must hold commit lock.
+     */
+    Node allocDirtyFragmentNode() throws IOException {
+        Node node = allocDirtyNode();
+        mFragmentCache.put(node);
+        return node;
+    }
+
+    /**
+     * Caller must hold commit lock and any latch on node.
+     */
+    boolean shouldMarkDirty(Node node) {
+        return node.mCachedState != mCommitState && node.mId != Node.STUB_ID;
+    }
+
+    /**
+     * Caller must hold commit lock and exclusive latch on node. Method does
+     * nothing if node is already dirty. Latch is never released by this method,
+     * even if an exception is thrown.
+     *
+     * @return true if just made dirty and id changed
+     */
+    boolean markDirty(Tree tree, Node node) throws IOException {
+        if (node.mCachedState == mCommitState || node.mId == Node.STUB_ID) {
+            return false;
+        } else {
+            doMarkDirty(tree, node);
+            return true;
+        }
+    }
+
+    /**
+     * Caller must hold commit lock and exclusive latch on node. Method does
+     * nothing if node is already dirty. Latch is never released by this method,
+     * even if an exception is thrown.
+     *
+     * @return true if just made dirty and id changed
+     */
+    boolean markFragmentDirty(Node node) throws IOException {
+        if (node.mCachedState == mCommitState) {
+            return false;
+        } else {
+            long newId = mPageDb.allocPage();
+            mDirtyList.add(node);
+            long oldId = node.mId;
+            if (oldId != 0) {
+                mPageDb.deletePage(oldId);
+                mTreeNodeMap.remove(node, NodeMap.hash(oldId));
+            }
+            if (node.mCachedState != CACHED_CLEAN) {
+                node.write(mPageDb);
+            }
+            dirty(node, newId);
+            mTreeNodeMap.put(node);
+            return true;
+        }
+    }
+
+    /**
+     * Caller must hold commit lock and exclusive latch on node. Method does
+     * nothing if node is already dirty. Latch is never released by this method,
+     * even if an exception is thrown.
+     */
+    void markUndoLogDirty(Node node) throws IOException {
+        if (node.mCachedState != mCommitState) {
+            long newId = mPageDb.allocPage();
+            mDirtyList.add(node);
+            long oldId = node.mId;
+            mPageDb.deletePage(oldId);
+            node.write(mPageDb);
+            dirty(node, newId);
+        }
+    }
+
+    /**
+     * Caller must hold commit lock and exclusive latch on node. Method must
+     * not be called if node is already dirty. Latch is never released by this
+     * method, even if an exception is thrown.
+     */
+    void doMarkDirty(Tree tree, Node node) throws IOException {
+        long newId = mPageDb.allocPage();
+        mDirtyList.add(node);
+        long oldId = node.mId;
+        if (oldId != 0) {
+            mPageDb.deletePage(oldId);
+            mTreeNodeMap.remove(node, NodeMap.hash(oldId));
+        }
+        if (node.mCachedState != CACHED_CLEAN) {
+            node.write(mPageDb);
+        }
+        if (node == tree.mRoot && tree.mIdBytes != null) {
+            byte[] newEncodedId = new byte[8];
+            encodeLongLE(newEncodedId, 0, newId);
+            mRegistry.store(Transaction.BOGUS, tree.mIdBytes, newEncodedId);
+        }
+        dirty(node, newId);
+        mTreeNodeMap.put(node);
+    }
+
+    /**
+     * Caller must hold commit lock and exclusive latch on node.
+     */
+    private void dirty(Node node, long newId) {
+        node.mId = newId;
+        node.mCachedState = mCommitState;
+    }
+
+    /**
+     * Remove the old node from the dirty list and swap in the new node. Caller must hold
+     * commit lock and latched the old node. The cached state of the nodes is not altered.
+     */
+    void swapIfDirty(Node oldNode, Node newNode) {
+        mDirtyList.swapIfDirty(oldNode, newNode);
+    }
+
+    /**
+     * Caller must hold commit lock and exclusive latch on node. This method
+     * should only be called for nodes whose existing data is not needed.
+     */
+    void redirty(Node node) {
+        node.mCachedState = mCommitState;
+        mDirtyList.add(node);
+    }
+
+    /**
+     * Similar to markDirty method except no new page is reserved, and old page
+     * is not immediately deleted. Caller must hold commit lock and exclusive
+     * latch on node. Latch is never released by this method, unless an
+     * exception is thrown.
+     */
+    void prepareToDelete(Node node) throws IOException {
+        // Hello. My name is Inigo Montoya. You killed my father. Prepare to die. 
+        if (node.mCachedState == mCheckpointFlushState) {
+            // Node must be committed with the current checkpoint, and so
+            // it must be written out before it can be deleted.
+            try {
+                node.write(mPageDb);
+            } catch (Throwable e) {
+                node.releaseExclusive();
+                throw e;
+            }
+        }
+    }
+
+    /**
+     * Caller must hold commit lock and exclusive latch on node. The
+     * prepareToDelete method must have been called first. Latch is always
+     * released by this method, even if an exception is thrown.
+     */
+    void deleteNode(Node node) throws IOException {
+        deleteNode(node, true);
+    }
+
+    /**
+     * @param canRecycle true if node's page can be immediately re-used
+     */
+    void deleteNode(Node node, boolean canRecycle) throws IOException {
+        try {
+            long id = node.mId;
+            if (canRecycle) {
+                deletePage(id, node.mCachedState);
+            } else if (id != 0) {
+                mPageDb.deletePage(id);
+            }
+
+            mTreeNodeMap.remove(node, NodeMap.hash(id));
+
+            // When id is <= 1, it won't be moved to a secondary cache. Preserve the original
+            // id for non-durable database to recycle it. Durable database relies on free list.
+            node.mId = -id;
+
+            // When node is re-allocated, it will be evicted. Ensure that eviction
+            // doesn't write anything.
+            node.mCachedState = CACHED_CLEAN;
+        } catch (Throwable e) {
+            node.releaseExclusive();
+            throw e;
+        }
+
+        // Always releases the node latch.
+        node.unused();
+    }
+
+    /**
+     * Caller must hold commit lock.
+     */
+    void deletePage(long id, int cachedState) throws IOException {
+        if (id != 0) {
+            if (cachedState == mCommitState) {
+                // Newly reserved page was never used, so recycle it.
+                mPageDb.recyclePage(id);
+            } else {
+                // Old data must survive until after checkpoint.
+                mPageDb.deletePage(id);
+            }
+        }
+    }
+
+    /**
+     * Breakup a large value into separate pages, returning a new value which
+     * encodes the page references. Caller must hold commit lock.
+     *
+     * Returned value begins with a one byte header:
+     *
+     * 0b0000_ffip
+     *
+     * The leading 4 bits define the encoding type, which must be 0. The 'f' bits define the
+     * full value length field size: 2, 4, 6, or 8 bytes. The 'i' bit defines the inline
+     * content length field size: 0 or 2 bytes. The 'p' bit is clear if direct pointers are
+     * used, and set for indirect pointers. Pointers are always 6 bytes.
+     *
+     * @param value can be null if value is all zeros
+     * @param max maximum allowed size for returned byte array; must not be
+     * less than 11 (can be 9 if full value length is < 65536)
+     * @return null if max is too small
+     */
+    byte[] fragment(final byte[] value, final long vlength, int max)
+        throws IOException
+    {
+        int pageSize = mPageSize;
+        long pageCount = vlength / pageSize;
+        int remainder = (int) (vlength % pageSize);
+
+        if (vlength >= 65536) {
+            // Subtract header size, full length field size, and size of one pointer.
+            max -= (1 + 4 + 6);
+        } else if (pageCount == 0 && remainder <= (max - (1 + 2 + 2))) {
+            // Entire value fits inline. It didn't really need to be
+            // encoded this way, but do as we're told.
+            byte[] newValue = new byte[(1 + 2 + 2) + (int) vlength];
+            newValue[0] = 0x02; // ff=0, i=1, p=0
+            encodeShortLE(newValue, 1, (int) vlength);     // full length
+            encodeShortLE(newValue, 1 + 2, (int) vlength); // inline length
+            arrayCopyOrFill(value, 0, newValue, (1 + 2 + 2), (int) vlength);
+            return newValue;
+        } else {
+            // Subtract header size, full length field size, and size of one pointer.
+            max -= (1 + 2 + 6);
+        }
+
+        if (max < 0) {
+            return null;
+        }
+
+        long pointerSpace = pageCount * 6;
+
+        byte[] newValue;
+        if (remainder <= max && remainder < 65536
+            && (pointerSpace <= (max + (6 - 2) - remainder)))
+        {
+            // Remainder fits inline, minimizing internal fragmentation. All
+            // extra pages will be full. All pointers fit too; encode direct.
+
+            // Conveniently, 2 is the header bit and the inline length field size.
+            int inline = remainder == 0 ? 0 : 2;
+
+            byte header = (byte) inline;
+            int offset;
+            if (vlength < (1L << (2 * 8))) {
+                // (2 byte length field)
+                offset = 1 + 2;
+            } else if (vlength < (1L << (4 * 8))) {
+                header |= 0x04; // ff = 1 (4 byte length field)
+                offset = 1 + 4;
+            } else if (vlength < (1L << (6 * 8))) {
+                header |= 0x08; // ff = 2 (6 byte length field)
+                offset = 1 + 6;
+            } else {
+                header |= 0x0c; // ff = 3 (8 byte length field)
+                offset = 1 + 8;
+            }
+
+            int poffset = offset + inline + remainder;
+            newValue = new byte[poffset + (int) pointerSpace];
+            if (pageCount > 0) {
+                if (value == null) {
+                    // Value is sparse, so just fill with null pointers.
+                    fill(newValue, poffset, poffset + ((int) pageCount) * 6, (byte) 0);
+                } else {
+                    int voffset = remainder;
+                    while (true) {
+                        Node node = allocDirtyFragmentNode();
+                        try {
+                            encodeInt48LE(newValue, poffset, node.mId);
+                            p_copyFromArray(value, voffset, node.mPage, 0, pageSize);
+                            if (pageCount == 1) {
+                                break;
+                            }
+                        } finally {
+                            node.releaseExclusive();
+                        }
+                        pageCount--;
+                        poffset += 6;
+                        voffset += pageSize;
+                    }
+                }
+            }
+
+            newValue[0] = header;
+
+            if (remainder != 0) {
+                encodeShortLE(newValue, offset, remainder); // inline length
+                arrayCopyOrFill(value, 0, newValue, offset + 2, remainder);
+            }
+        } else {
+            // Remainder doesn't fit inline, so don't encode any inline
+            // content. Last extra page will not be full.
+            pageCount++;
+            pointerSpace += 6;
+
+            byte header;
+            int offset;
+            if (vlength < (1L << (2 * 8))) {
+                header = 0x00; // ff = 0, i=0
+                offset = 1 + 2;
+            } else if (vlength < (1L << (4 * 8))) {
+                header = 0x04; // ff = 1, i=0
+                offset = 1 + 4;
+            } else if (vlength < (1L << (6 * 8))) {
+                header = 0x08; // ff = 2, i=0
+                offset = 1 + 6;
+            } else {
+                header = 0x0c; // ff = 3, i=0
+                offset = 1 + 8;
+            }
+
+            if (pointerSpace <= (max + 6)) {
+                // All pointers fit, so encode as direct.
+                newValue = new byte[offset + (int) pointerSpace];
+                if (pageCount > 0) {
+                    if (value == null) {
+                        // Value is sparse, so just fill with null pointers.
+                        fill(newValue, offset, offset + ((int) pageCount) * 6, (byte) 0);
+                    } else {
+                        int voffset = 0;
+                        while (true) {
+                            Node node = allocDirtyFragmentNode();
+                            try {
+                                encodeInt48LE(newValue, offset, node.mId);
+                                /*P*/ byte[] page = node.mPage;
+                                if (pageCount > 1) {
+                                    p_copyFromArray(value, voffset, page, 0, pageSize);
+                                } else {
+                                    p_copyFromArray(value, voffset, page, 0, remainder);
+                                    // Zero fill the rest, making it easier to extend later.
+                                    p_clear(page, remainder, p_length(page));
+                                    break;
+                                }
+                            } finally {
+                                node.releaseExclusive();
+                            }
+                            pageCount--;
+                            offset += 6;
+                            voffset += pageSize;
+                        }
+                    }
+                }
+            } else {
+                // Use indirect pointers.
+                header |= 0x01;
+                newValue = new byte[offset + 6];
+                if (value == null) {
+                    // Value is sparse, so just store a null pointer.
+                    encodeInt48LE(newValue, offset, 0);
+                } else {
+                    Node inode = allocDirtyFragmentNode();
+                    encodeInt48LE(newValue, offset, inode.mId);
+                    int levels = calculateInodeLevels(vlength);
+                    writeMultilevelFragments(levels, inode, value, 0, vlength);
+                }
+            }
+
+            newValue[0] = header;
+        }
+
+        // Encode full length field.
+        if (vlength < (1L << (2 * 8))) {
+            encodeShortLE(newValue, 1, (int) vlength);
+        } else if (vlength < (1L << (4 * 8))) {
+            encodeIntLE(newValue, 1, (int) vlength);
+        } else if (vlength < (1L << (6 * 8))) {
+            encodeInt48LE(newValue, 1, vlength);
+        } else {
+            encodeLongLE(newValue, 1, vlength);
+        }
+
+        return newValue;
+    }
+
+    int calculateInodeLevels(long vlength) {
+        long[] caps = mFragmentInodeLevelCaps;
+        int levels = 0;
+        while (levels < caps.length) {
+            if (vlength <= caps[levels]) {
+                break;
+            }
+            levels++;
+        }
+        return levels;
+    }
+
+    static long decodeFullFragmentedValueLength(int header, /*P*/ byte[] fragmented, int off) {
+        switch ((header >> 2) & 0x03) {
+        default:
+            return p_ushortGetLE(fragmented, off);
+        case 1:
+            return p_intGetLE(fragmented, off) & 0xffffffffL;
+        case 2:
+            return p_uint48GetLE(fragmented, off);
+        case 3:
+            return p_longGetLE(fragmented, off);
+        }
+    }
+
+    /**
+     * @param level inode level; at least 1
+     * @param inode exclusive latched parent inode; always released by this method
+     * @param value slice of complete value being fragmented
+     */
+    private void writeMultilevelFragments(int level, Node inode,
+                                          byte[] value, int voffset, long vlength)
+        throws IOException
+    {
+        try {
+            /*P*/ byte[] page = inode.mPage;
+            level--;
+            long levelCap = levelCap(level);
+
+            int childNodeCount = (int) ((vlength + (levelCap - 1)) / levelCap);
+
+            int poffset = 0;
+            for (int i=0; i<childNodeCount; poffset += 6, i++) {
+                Node childNode = allocDirtyFragmentNode();
+                p_int48PutLE(page, poffset, childNode.mId);
+
+                int len = (int) Math.min(levelCap, vlength);
+                if (level <= 0) {
+                    /*P*/ byte[] childPage = childNode.mPage;
+                    p_copyFromArray(value, voffset, childPage, 0, len);
+                    // Zero fill the rest, making it easier to extend later.
+                    p_clear(childPage, len, p_length(childPage));
+                    childNode.releaseExclusive();
+                } else {
+                    writeMultilevelFragments(level, childNode, value, voffset, len);
+                }
+
+                vlength -= len;
+                voffset += len;
+            }
+
+            // Zero fill the rest, making it easier to extend later.
+            p_clear(page, poffset, p_length(page));
+        } catch (Throwable e) {
+            // Panic.
+            close(e);
+            throw e;
+        } finally {
+            inode.releaseExclusive();
+        }
+    }
+
+    /**
+     * Reconstruct a fragmented key.
+     */
+    byte[] reconstructKey(/*P*/ byte[] fragmented, int off, int len) throws IOException {
+        try {
+            return reconstruct(fragmented, off, len);
+        } catch (LargeValueException e) {
+            throw new LargeKeyException(e.getLength(), e.getCause());
+        }
+    }
+
+    /**
+     * Reconstruct a fragmented value.
+     */
+    byte[] reconstruct(/*P*/ byte[] fragmented, int off, int len) throws IOException {
+        int header = p_byteGet(fragmented, off++);
+        len--;
+
+        int vLen;
+        switch ((header >> 2) & 0x03) {
+        default:
+            vLen = p_ushortGetLE(fragmented, off);
+            break;
+
+        case 1:
+            vLen = p_intGetLE(fragmented, off);
+            if (vLen < 0) {
+                throw new LargeValueException(vLen & 0xffffffffL);
+            }
+            break;
+
+        case 2:
+            long vLenL = p_uint48GetLE(fragmented, off);
+            if (vLenL > Integer.MAX_VALUE) {
+                throw new LargeValueException(vLenL);
+            }
+            vLen = (int) vLenL;
+            break;
+
+        case 3:
+            vLenL = p_longGetLE(fragmented, off);
+            if (vLenL < 0 || vLenL > Integer.MAX_VALUE) {
+                throw new LargeValueException(vLenL);
+            }
+            vLen = (int) vLenL;
+            break;
+        }
+
+        {
+            int vLenFieldSize = 2 + ((header >> 1) & 0x06);
+            off += vLenFieldSize;
+            len -= vLenFieldSize;
+        }
+
+        byte[] value;
+        try {
+            value = new byte[vLen];
+        } catch (OutOfMemoryError e) {
+            throw new LargeValueException(vLen, e);
+        }
+
+        int vOff = 0;
+        if ((header & 0x02) != 0) {
+            // Inline content.
+            int inLen = p_ushortGetLE(fragmented, off);
+            off += 2;
+            len -= 2;
+            p_copyToArray(fragmented, off, value, vOff, inLen);
+            off += inLen;
+            len -= inLen;
+            vOff += inLen;
+            vLen -= inLen;
+        }
+
+        if ((header & 0x01) == 0) {
+            // Direct pointers.
+            while (len >= 6) {
+                long nodeId = p_uint48GetLE(fragmented, off);
+                off += 6;
+                len -= 6;
+                int pLen;
+                if (nodeId == 0) {
+                    // Reconstructing a sparse value. Array is already zero-filled.
+                    pLen = Math.min(vLen, mPageSize);
+                } else {
+                    Node node = mFragmentCache.get(nodeId);
+                    try {
+                        /*P*/ byte[] page = node.mPage;
+                        pLen = Math.min(vLen, p_length(page));
+                        p_copyToArray(page, 0, value, vOff, pLen);
+                    } finally {
+                        node.releaseShared();
+                    }
+                }
+                vOff += pLen;
+                vLen -= pLen;
+            }
+        } else {
+            // Indirect pointers.
+            long inodeId = p_uint48GetLE(fragmented, off);
+            if (inodeId != 0) {
+                Node inode = mFragmentCache.get(inodeId);
+                int levels = calculateInodeLevels(vLen);
+                readMultilevelFragments(levels, inode, value, 0, vLen);
+            }
+        }
+
+        return value;
+    }
+
+    /**
+     * @param level inode level; at least 1
+     * @param inode shared latched parent inode; always released by this method
+     * @param value slice of complete value being reconstructed; initially filled with zeros
+     */
+    private void readMultilevelFragments(int level, Node inode,
+                                         byte[] value, int voffset, int vlength)
+        throws IOException
+    {
+        try {
+            /*P*/ byte[] page = inode.mPage;
+            level--;
+            long levelCap = levelCap(level);
+
+            int childNodeCount = (int) ((vlength + (levelCap - 1)) / levelCap);
+
+            for (int poffset = 0, i=0; i<childNodeCount; poffset += 6, i++) {
+                long childNodeId = p_uint48GetLE(page, poffset);
+                int len = (int) Math.min(levelCap, vlength);
+
+                if (childNodeId != 0) {
+                    Node childNode = mFragmentCache.get(childNodeId);
+                    if (level <= 0) {
+                        p_copyToArray(childNode.mPage, 0, value, voffset, len);
+                        childNode.releaseShared();
+                    } else {
+                        readMultilevelFragments(level, childNode, value, voffset, len);
+                    }
+                }
+
+                vlength -= len;
+                voffset += len;
+            }
+        } finally {
+            inode.releaseShared();
+        }
+    }
+
+    /**
+     * Delete the extra pages of a fragmented value. Caller must hold commit lock.
+     *
+     * @param fragmented page containing fragmented value 
+     */
+    void deleteFragments(/*P*/ byte[] fragmented, int off, int len)
+        throws IOException
+    {
+        int header = p_byteGet(fragmented, off++);
+        len--;
+
+        long vLen;
+        if ((header & 0x01) == 0) {
+            // Don't need to read the value length when deleting direct pointers.
+            vLen = 0;
+        } else {
+            switch ((header >> 2) & 0x03) {
+            default:
+                vLen = p_ushortGetLE(fragmented, off);
+                break;
+            case 1:
+                vLen = p_intGetLE(fragmented, off) & 0xffffffffL;
+                break;
+            case 2:
+                vLen = p_uint48GetLE(fragmented, off);
+                break;
+            case 3:
+                vLen = p_longGetLE(fragmented, off);
+                break;
+            }
+        }
+
+        {
+            int vLenFieldSize = 2 + ((header >> 1) & 0x06);
+            off += vLenFieldSize;
+            len -= vLenFieldSize;
+        }
+
+        if ((header & 0x02) != 0) {
+            // Skip inline content.
+            int inLen = 2 + p_ushortGetLE(fragmented, off);
+            off += inLen;
+            len -= inLen;
+        }
+
+        if ((header & 0x01) == 0) {
+            // Direct pointers.
+            while (len >= 6) {
+                long nodeId = p_uint48GetLE(fragmented, off);
+                off += 6;
+                len -= 6;
+                deleteFragment(nodeId);
+            }
+        } else {
+            // Indirect pointers.
+            long inodeId = p_uint48GetLE(fragmented, off);
+            if (inodeId != 0) {
+                Node inode = removeInode(inodeId);
+                int levels = calculateInodeLevels(vLen);
+                deleteMultilevelFragments(levels, inode, vLen);
+            }
+        }
+    }
+
+    /**
+     * @param level inode level; at least 1
+     * @param inode exclusive latched parent inode; always released by this method
+     */
+    private void deleteMultilevelFragments(int level, Node inode, long vlength)
+        throws IOException
+    {
+        /*P*/ byte[] page = inode.mPage;
+        level--;
+        long levelCap = levelCap(level);
+
+        // Copy all child node ids and release parent latch early.
+        int childNodeCount = (int) ((vlength + (levelCap - 1)) / levelCap);
+        long[] childNodeIds = new long[childNodeCount];
+        for (int poffset = 0, i=0; i<childNodeCount; poffset += 6, i++) {
+            childNodeIds[i] = p_uint48GetLE(page, poffset);
+        }
+        deleteNode(inode);
+
+        if (level <= 0) for (long childNodeId : childNodeIds) {
+            deleteFragment(childNodeId);
+        } else for (long childNodeId : childNodeIds) {
+            long len = Math.min(levelCap, vlength);
+            if (childNodeId != 0) {
+                Node childNode = removeInode(childNodeId);
+                deleteMultilevelFragments(level, childNode, len);
+            }
+            vlength -= len;
+        }
+    }
+
+    /**
+     * @param nodeId must not be zero
+     * @return non-null Node with exclusive latch held
+     */
+    private Node removeInode(long nodeId) throws IOException {
+        Node node = mFragmentCache.remove(nodeId);
+        if (node == null) {
+            node = allocLatchedNode(nodeId, NodeUsageList.MODE_UNEVICTABLE);
+            node.mId = nodeId;
+            node.mType = TYPE_FRAGMENT;
+            node.mCachedState = readNodePage(nodeId, node.mPage);
+        }
+        return node;
+    }
+
+    /**
+     * @param nodeId can be zero
+     */
+    private void deleteFragment(long nodeId) throws IOException {
+        if (nodeId != 0) {
+            Node node = mFragmentCache.remove(nodeId);
+            if (node != null) {
+                deleteNode(node);
+            } else if (!mHasCheckpointed) {
+                // Page was never used if nothing has ever been checkpointed.
+                mPageDb.recyclePage(nodeId);
+            } else {
+                // Page is clean if not in a Node, and so it must survive until
+                // after the next checkpoint.
+                mPageDb.deletePage(nodeId);
+            }
+        }
+    }
+
+    private static long[] calculateInodeLevelCaps(int pageSize) {
+        long[] caps = new long[10];
+        long cap = pageSize;
+        long scalar = pageSize / 6; // 6-byte pointers
+
+        int i = 0;
+        while (i < caps.length) {
+            caps[i++] = cap;
+            long next = cap * scalar;
+            if (next / scalar != cap) {
+                caps[i++] = Long.MAX_VALUE;
+                break;
+            }
+            cap = next;
+        }
+
+        if (i < caps.length) {
+            long[] newCaps = new long[i];
+            arraycopy(caps, 0, newCaps, 0, i);
+            caps = newCaps;
+        }
+
+        return caps;
+    }
+
+    long levelCap(int level) {
+        return mFragmentInodeLevelCaps[level];
+    }
+
+    /**
+     * If fragmented trash exists, non-transactionally delete all fragmented values. Expected
+     * to be called only during recovery or replication leader switch.
+     */
+    void emptyAllFragmentedTrash(boolean checkpoint) throws IOException {
+        FragmentedTrash trash = mFragmentedTrash;
+        if (trash != null && trash.emptyAllTrash(mEventListener) && checkpoint) {
+            checkpoint(false, 0, 0);
+        }
+    }
+
+    /**
+     * Obtain the trash for transactionally deleting fragmented values.
+     */
+    FragmentedTrash fragmentedTrash() throws IOException {
+        FragmentedTrash trash = mFragmentedTrash;
+        if (trash != null) {
+            return trash;
+        }
+        mOpenTreesLatch.acquireExclusive();
+        try {
+            if ((trash = mFragmentedTrash) != null) {
+                return trash;
+            }
+            Tree tree = openInternalTree(Tree.FRAGMENTED_TRASH_ID, true);
+            return mFragmentedTrash = new FragmentedTrash(tree);
+        } finally {
+            mOpenTreesLatch.releaseExclusive();
+        }
+    }
+
+    /*P*/ byte[] removeSparePage() {
+        return mSparePagePool.remove();
+    }
+
+    void addSparePage(/*P*/ byte[] page) {
+        mSparePagePool.add(page);
+    }
+
+    /**
+     * @return initial cached state for node
+     */
+    byte readNodePage(long id, /*P*/ byte[] page) throws IOException {
+        mPageDb.readPage(id, page);
+
+        if (!mHasCheckpointed) {
+            // Read is reloading an evicted node which is known to be dirty.
+            mSharedCommitLock.lock();
+            // Need to check again once full lock has been acquired.
+            byte state = mHasCheckpointed ? CACHED_CLEAN : mCommitState;
+            mSharedCommitLock.unlock();
+            return state;
+        }
+
+        // NOTE: An optimization is possible here, but it's a bit tricky. Too many pages are
+        // allocated when evictions are high, write rate is high, and commits are bogged down.
+        // Keep some sort of cache of ids known to be dirty. If reloaded before commit, then
+        // they're still dirty.
+        //
+        // A Bloom filter is not appropriate, because of false positives. A random evicting
+        // cache works well -- it has no collision chains. Evict whatever else was there in the
+        // slot. An array of longs should suffice.
+        //
+        // When a child node is loaded with a dirty state, the parent nodes must be updated as
+        // well. This might force them to be evicted, and then the optimization is lost. A
+        // better approach would avoid the optimization if the parent node is clean or doesn't
+        // match the current commit state.
+
+        return CACHED_CLEAN;
+    }
+
+    void checkpoint(boolean force, long sizeThreshold, long delayThresholdNanos)
+        throws IOException
+    {
+        // Checkpoint lock ensures consistent state between page store and logs.
+        mCheckpointLock.lock();
+        try {
+            if (mClosed) {
+                return;
+            }
+
+            // Now's a good time to clean things up.
+            cleanupUnreferencedTrees();
+
+            final Node root = mRegistry.mRoot;
+
+            long nowNanos = System.nanoTime();
+
+            if (!force) {
+                check: {
+                    if (delayThresholdNanos == 0) {
+                        break check;
+                    }
+
+                    if (delayThresholdNanos > 0 &&
+                        ((nowNanos - mLastCheckpointNanos) >= delayThresholdNanos))
+                    {
+                        break check;
+                    }
+
+                    if (mRedoWriter == null || mRedoWriter.shouldCheckpoint(sizeThreshold)) {
+                        break check;
+                    }
+
+                    // Thresholds not met for a full checkpoint, but sync the
+                    // redo log for durability.
+                    mRedoWriter.sync();
+
+                    return;
+                }
+
+                root.acquireShared();
+                try {
+                    if (root.mCachedState == CACHED_CLEAN) {
+                        // Root is clean, so nothing to do.
+                        return;
+                    }
+                } finally {
+                    root.releaseShared();
+                }
+            }
+
+            mLastCheckpointNanos = nowNanos;
+
+            if (mEventListener != null) {
+                // Note: Events should not be delivered when exclusive commit lock is held.
+                // The listener implementation might introduce extra blocking.
+                mEventListener.notify(EventType.CHECKPOINT_BEGIN, "Checkpoint begin");
+            }
+
+            boolean resume = true;
+
+            /*P*/ byte[] header = mCommitHeader;
+            UndoLog masterUndoLog = mCommitMasterUndoLog;
+
+            if (header == p_null()) {
+                // Not resumed. Allocate new header early, before acquiring locks.
+                header = p_calloc(mPageDb.pageSize());
+                resume = false;
+                if (masterUndoLog != null) {
+                    throw new AssertionError();
+                }
+            }
+
+            final RedoWriter redo = mRedoWriter;
+
+            try {
+                int hoff = mPageDb.extraCommitDataOffset();
+                p_intPutLE(header, hoff + I_ENCODING_VERSION, ENCODING_VERSION);
+
+                if (redo != null) {
+                    // File-based redo log should create a new file, but not write to it yet.
+                    redo.checkpointPrepare();
+                }
+
+                while (true) {
+                    Lock commitLock = acquireExclusiveCommitLock();
+
+                    // Registry root is infrequently modified, and so shared latch
+                    // is usually available. If not, cause might be a deadlock. To
+                    // be safe, always release commit lock and start over.
+                    if (root.tryAcquireShared()) {
+                        break;
+                    }
+
+                    commitLock.unlock();
+                }
+
+                if (!resume) {
+                    p_longPutLE(header, hoff + I_ROOT_PAGE_ID, root.mId);
+                }
+
+                final long redoNum, redoPos, redoTxnId;
+                if (redo == null) {
+                    redoNum = 0;
+                    redoPos = 0;
+                    redoTxnId = 0;
+                } else {
+                    // Switch and capture state while commit lock is held.
+                    try {
+                        redo.checkpointSwitch();
+                        redoNum = redo.checkpointNumber();
+                        redoPos = redo.checkpointPosition();
+                        redoTxnId = redo.checkpointTransactionId();
+                    } catch (Throwable e) {
+                        redo.checkpointAborted();
+                        throw e;
+                    }
+                }
+
+                p_longPutLE(header, hoff + I_CHECKPOINT_NUMBER, redoNum);
+                p_longPutLE(header, hoff + I_REDO_TXN_ID, redoTxnId);
+                p_longPutLE(header, hoff + I_REDO_POSITION, redoPos);
+
+                p_longPutLE(header, hoff + I_REPL_ENCODING,
+                            mRedoWriter == null ? 0 : mRedoWriter.encoding());
+
+                mCheckpointFlushState = CHECKPOINT_FLUSH_PREPARE;
+
+                // TODO: I don't like all this activity with exclusive commit
+                // lock held. UndoLog can be refactored to store into a special
+                // Tree, but this requires more features to be added to Tree
+                // first. Specifically, large values and appending to them.
+
+                final long txnId;
+                final long masterUndoLogId;
+
+                synchronized (mTxnIdLock) {
+                    txnId = mTxnId;
+
+                    if (resume) {
+                        masterUndoLogId = masterUndoLog == null ? 0 : masterUndoLog.topNodeId();
+                    } else {
+                        int count = mUndoLogCount;
+                        if (count == 0) {
+                            masterUndoLogId = 0;
+                        } else {
+                            masterUndoLog = new UndoLog(this, 0);
+                            byte[] workspace = null;
+                            for (UndoLog log = mTopUndoLog; log != null; log = log.mPrev) {
+                                workspace = log.writeToMaster(masterUndoLog, workspace);
+                            }
+                            masterUndoLogId = masterUndoLog.topNodeId();
+                            if (masterUndoLogId == 0) {
+                                // Nothing was actually written to the log.
+                                masterUndoLog = null;
+                            }
+                        }
+
+                        // Stash it to resume after an aborted checkpoint.
+                        mCommitMasterUndoLog = masterUndoLog;
+                    }
+                }
+
+                p_longPutLE(header, hoff + I_TRANSACTION_ID, txnId);
+                p_longPutLE(header, hoff + I_MASTER_UNDO_LOG_PAGE_ID, masterUndoLogId);
+
+                mPageDb.commit(resume, header, new PageDb.CommitCallback() {
+                    @Override
+                    public void prepare(boolean resume, /*P*/ byte[] header) throws IOException {
+                        flush(resume, header);
+                    }
+                });
+            } catch (Throwable e) {
+                if (mCommitHeader != header) {
+                    p_delete(header);
+                }
+
+                if (mCheckpointFlushState == CHECKPOINT_FLUSH_PREPARE) {
+                    // Exception was thrown with locks still held.
+                    mCheckpointFlushState = CHECKPOINT_NOT_FLUSHING;
+                    root.releaseShared();
+                    mPageDb.exclusiveCommitLock().unlock();
+                    if (redo != null) {
+                        redo.checkpointAborted();
+                    }
+                }
+
+                throw e;
+            }
+
+            // Reset for next checkpoint.
+            p_delete(mCommitHeader);
+            mCommitHeader = p_null();
+            mCommitMasterUndoLog = null;
+
+            if (masterUndoLog != null) {
+                // Delete the master undo log, which won't take effect until
+                // the next checkpoint.
+                masterUndoLog.truncate(false);
+            }
+
+            // Note: This step is intended to discard old redo data, but it can
+            // get skipped if process exits at this point. Data is discarded
+            // again when database is re-opened.
+            if (mRedoWriter != null) {
+                mRedoWriter.checkpointFinished();
+            }
+
+            if (mEventListener != null) {
+                double duration = (System.nanoTime() - mLastCheckpointNanos) / 1_000_000_000.0;
+                mEventListener.notify(EventType.CHECKPOINT_COMPLETE,
+                                      "Checkpoint completed in %1$1.3f seconds",
+                                      duration, TimeUnit.SECONDS);
+            }
+        } finally {
+            mCheckpointLock.unlock();
+        }
+    }
+
+    /**
+     * Method is invoked with exclusive commit lock and shared root node latch
+     * held. Both are released by this method.
+     */
+    private void flush(final boolean resume, final /*P*/ byte[] header) throws IOException {
+        int stateToFlush = mCommitState;
+
+        if (resume) {
+            // Resume after an aborted checkpoint.
+            if (header != mCommitHeader) {
+                throw new AssertionError();
+            }
+            stateToFlush ^= 1;
+        } else {
+            if (!mHasCheckpointed) {
+                mHasCheckpointed = true; // Must be set before switching commit state.
+            }
+            mCommitState = (byte) (stateToFlush ^ 1);
+            mCommitHeader = header;
+        }
+
+        mCheckpointFlushState = stateToFlush;
+
+        mRegistry.mRoot.releaseShared();
+        mPageDb.exclusiveCommitLock().unlock();
+
+        if (mRedoWriter != null) {
+            mRedoWriter.checkpointStarted();
+        }
+
+        if (mEventListener != null) {
+            mEventListener.notify(EventType.CHECKPOINT_FLUSH, "Flushing all dirty nodes");
+        }
+
+        try {
+            mDirtyList.flush(mPageDb, stateToFlush);
+        } finally {
+            mCheckpointFlushState = CHECKPOINT_NOT_FLUSHING;
+        }
+    }
+
+    // Called by DurablePageDb with header latch held.
+    static long readRedoPosition(/*P*/ byte[] header, int offset) {
+        return p_longGetLE(header, offset + I_REDO_POSITION);
+    }
+}